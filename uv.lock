version = 1
requires-python = ">=3.11"
resolution-markers = [
    "python_full_version >= '3.12'",
    "python_full_version < '3.12'",
]

[[package]]
name = "altair"
version = "5.5.0"
source = { registry = "https://pypi.org/simple" }
dependencies = [
    { name = "jinja2" },
    { name = "jsonschema" },
    { name = "narwhals" },
    { name = "packaging" },
    { name = "typing-extensions", marker = "python_full_version < '3.14'" },
]
sdist = { url = "https://files.pythonhosted.org/packages/16/b1/f2969c7bdb8ad8bbdda031687defdce2c19afba2aa2c8e1d2a17f78376d8/altair-5.5.0.tar.gz", hash = "sha256:d960ebe6178c56de3855a68c47b516be38640b73fb3b5111c2a9ca90546dd73d", size = 705305 }
wheels = [
    { url = "https://files.pythonhosted.org/packages/aa/f3/0b6ced594e51cc95d8c1fc1640d3623770d01e4969d29c0bd09945fafefa/altair-5.5.0-py3-none-any.whl", hash = "sha256:91a310b926508d560fe0148d02a194f38b824122641ef528113d029fcd129f8c", size = 731200 },
]

[package.optional-dependencies]
all = [
    { name = "altair-tiles" },
    { name = "anywidget" },
    { name = "numpy" },
    { name = "pandas" },
    { name = "pyarrow" },
    { name = "vega-datasets" },
    { name = "vegafusion" },
    { name = "vl-convert-python" },
]

[[package]]
name = "altair-tiles"
version = "0.3.0"
source = { registry = "https://pypi.org/simple" }
dependencies = [
    { name = "altair" },
    { name = "mercantile" },
    { name = "xyzservices" },
]
sdist = { url = "https://files.pythonhosted.org/packages/00/08/afbd3ebc1e0de4b622f19ff86cc86ec73d8c1af2900d7ccf1a1f8b7b1ce9/altair_tiles-0.3.0.tar.gz", hash = "sha256:4e0c3d8233fc6697557171bfaef449fbc7eb10e36a730be48235007f60a5e62a", size = 9196 }
wheels = [
    { url = "https://files.pythonhosted.org/packages/ab/8c/1f76ae01359215bf163600242424d11bc0b429be9a887969094b602f918e/altair_tiles-0.3.0-py3-none-any.whl", hash = "sha256:b9ddeb3b85780b0c5309e06f1dfd8470661f47e27575541121d603f825b599b4", size = 8694 },
]

[[package]]
name = "anywidget"
version = "0.9.13"
source = { registry = "https://pypi.org/simple" }
dependencies = [
    { name = "ipywidgets" },
    { name = "psygnal" },
    { name = "typing-extensions" },
]
sdist = { url = "https://files.pythonhosted.org/packages/87/79/647983b0cbddd797d9d79e09f89ee5912bb066af6bf456bd8acde66b1a39/anywidget-0.9.13.tar.gz", hash = "sha256:c655455bf51f82182eb23c5947d37cc41f0b1ffacaf7e2b763147a2332cb3f07", size = 9666998 }
wheels = [
    { url = "https://files.pythonhosted.org/packages/1a/5a/7b024920cca385eb9b56bc63edf0a647de208346bfac5b339b544733d53a/anywidget-0.9.13-py3-none-any.whl", hash = "sha256:43d1658f1043b8c95cd350b2f5deccb123fd37810a36f656d6163aefe8163705", size = 213685 },
]

[[package]]
name = "arro3-core"
version = "0.4.5"
source = { registry = "https://pypi.org/simple" }
wheels = [
    { url = "https://files.pythonhosted.org/packages/9c/b4/10821b5c995c30081a79d92de8bb8f65ce8b3fc873d5a0e7984332ce4bf2/arro3_core-0.4.5-cp311-cp311-macosx_10_12_x86_64.whl", hash = "sha256:1fb628fcb84030f1748f268018b15f0658d308ec9e52ea60811dd7445f14afd3", size = 2384112 },
    { url = "https://files.pythonhosted.org/packages/84/19/beaae377d0767456c462f33f95f8e9ba989ef8749a4e6a1da858271ec88b/arro3_core-0.4.5-cp311-cp311-macosx_11_0_arm64.whl", hash = "sha256:1226b5dd5e2912c52d8cb6ec2f629126b6937419ad25e5b298c1901843777246", size = 2144486 },
    { url = "https://files.pythonhosted.org/packages/6b/a9/1a80f6bc2f42612f919f3b138366d9f8ae29459347c376852e3fa564e982/arro3_core-0.4.5-cp311-cp311-manylinux_2_17_armv7l.manylinux2014_armv7l.whl", hash = "sha256:b3507a6a33bc69f07015c2aa397fedc736121e4c190aab3a967659af42aa0ab4", size = 2667446 },
    { url = "https://files.pythonhosted.org/packages/52/8f/d600ad486555bdfde9860955acf702acdf80ea406e2cc22be982e2114246/arro3_core-0.4.5-cp311-cp311-manylinux_2_17_ppc64le.manylinux2014_ppc64le.whl", hash = "sha256:2542b68d63ddfb919cf48cc31a73bbfc49aefe942c1bc696010af7117b8becbe", size = 2514878 },
    { url = "https://files.pythonhosted.org/packages/22/4c/de47cc05e7ef011588208d5c95bb0d020b6ea9656e29a80537b89728f213/arro3_core-0.4.5-cp311-cp311-manylinux_2_17_s390x.manylinux2014_s390x.whl", hash = "sha256:30c59b680d1be504011706fac95983038ea90320e3c0a5df4a8785c8bd734e78", size = 3512989 },
    { url = "https://files.pythonhosted.org/packages/81/81/93a12524d53530dab18be2e65414d554938a97588ccdb1c53c2b7c1a1c52/arro3_core-0.4.5-cp311-cp311-manylinux_2_17_x86_64.manylinux2014_x86_64.whl", hash = "sha256:49f7685975ce0a4a10498433882a6bd31811d62304b15644b3738a4b56a32c67", size = 2487279 },
    { url = "https://files.pythonhosted.org/packages/9e/12/d2803be7e4c5f3ed787371dcdd0f9b1cbee5a301b10b5f54d953450de481/arro3_core-0.4.5-cp311-cp311-manylinux_2_28_aarch64.whl", hash = "sha256:382319524b6986e8039c9b4eb04b9613cad962f5d3935e7b966a184590f40b4b", size = 2343701 },
    { url = "https://files.pythonhosted.org/packages/03/85/fb00f1c3271d29a44f0dd53cc45f20eafad5cff132467513dd1d817a3a8b/arro3_core-0.4.5-cp311-cp311-manylinux_2_5_i686.manylinux1_i686.whl", hash = "sha256:83a7b420833487b592fa55caf114ef3e68ee2c0684b3739c1f0390c4e268379e", size = 2687523 },
    { url = "https://files.pythonhosted.org/packages/77/5d/ea482ea48c437285515e278aab893934678cfb5b9e16798309836e372c56/arro3_core-0.4.5-cp311-cp311-musllinux_1_2_aarch64.whl", hash = "sha256:c12e1996885b79be9a5b5a26d195c50f335bd0057cf9cec4bc4e88e96d221548", size = 2485166 },
    { url = "https://files.pythonhosted.org/packages/22/36/d923ee86950245905297477b1dbedfc3026b742a1bb63c5a6a374b6a7907/arro3_core-0.4.5-cp311-cp311-musllinux_1_2_armv7l.whl", hash = "sha256:b552f008a91da49068ada01d38c789f511c81652294909392fbe4dce3a4b5a36", size = 2928951 },
    { url = "https://files.pythonhosted.org/packages/09/0a/0202c304b11978c93b17c3e08dd422b61319645cd1d64e232362ca3a3657/arro3_core-0.4.5-cp311-cp311-musllinux_1_2_i686.whl", hash = "sha256:284e7f70e38c6d6c61e53dd4c970721c6e2900c0985380796a76bfab5a2985ce", size = 2772054 },
    { url = "https://files.pythonhosted.org/packages/30/b4/2e33506d60a2ff2116cd78a3db7d8cef1d522ac2b9ac4468d032a909d042/arro3_core-0.4.5-cp311-cp311-musllinux_1_2_x86_64.whl", hash = "sha256:a34f4f9dc326b5d38bddd1009e5c69277ae315a28bdd2127aa3064ce9d56ca72", size = 2662343 },
    { url = "https://files.pythonhosted.org/packages/aa/e6/3969f54c8d7809cedc42e88e8e92c16775d8689c25f2a42f2dd8501252fe/arro3_core-0.4.5-cp311-cp311-win_amd64.whl", hash = "sha256:d1823c2f0e623714519fcd3768a6fa59c769e6044fc66fc6a34a091dc701b84b", size = 2355366 },
    { url = "https://files.pythonhosted.org/packages/6d/de/4d70416eefb82cf1ee30e8e76814877664229293c9621e454e7adbc2af78/arro3_core-0.4.5-cp312-cp312-macosx_10_12_x86_64.whl", hash = "sha256:50495e2b643d390ac967a533ad181a497be7e3bfa91414cee12d4bb345c7e19f", size = 2369336 },
    { url = "https://files.pythonhosted.org/packages/60/66/2b8b5f74859fd5acb0e6df466ceb3fd7b01fdf361f6603fcceebcfcfc54b/arro3_core-0.4.5-cp312-cp312-macosx_11_0_arm64.whl", hash = "sha256:550dd93c44f2462519c85e30bf88ab71dcada4c4ddf0cbef72cc016200479ea0", size = 2132754 },
    { url = "https://files.pythonhosted.org/packages/dc/59/b4845d5984ff126b146caf3b9fbe603e39e96703d48a19f21424041c35c8/arro3_core-0.4.5-cp312-cp312-manylinux_2_17_armv7l.manylinux2014_armv7l.whl", hash = "sha256:0d1f13ad10440066cd7d951c6796d2e30bca558dcedd9f70622a5f4540b70d7f", size = 2654942 },
    { url = "https://files.pythonhosted.org/packages/65/41/c890766a4a25928c12a1e45996aa70a5c79eecd2ab71c5e6ad8f317702a7/arro3_core-0.4.5-cp312-cp312-manylinux_2_17_ppc64le.manylinux2014_ppc64le.whl", hash = "sha256:3645ac0bea6d6e146998153b1bbc17cb7b94708ef51097d318d9fa23bb895098", size = 2508820 },
    { url = "https://files.pythonhosted.org/packages/15/af/5753cfa8f1b2bd9bec9e6f4cc597f39f9ab4aa59bd78067187849a5c41bb/arro3_core-0.4.5-cp312-cp312-manylinux_2_17_s390x.manylinux2014_s390x.whl", hash = "sha256:113f658be221f5b1875905988fe73f265cf5ac2d0d551edaf8a377233b691c4f", size = 3546579 },
    { url = "https://files.pythonhosted.org/packages/dd/68/0f1b5a05f29d5aeef7c20d646d8598eaba08d19da9b195e0effe85ec5183/arro3_core-0.4.5-cp312-cp312-manylinux_2_17_x86_64.manylinux2014_x86_64.whl", hash = "sha256:f7cbc6b7577e4c2bcca980db23e0be986d6889e3ef322c85f35c4cd8af210d2c", size = 2485782 },
    { url = "https://files.pythonhosted.org/packages/3c/a6/fa62a6af2e18232498e72f594d774855c3679c49f12954958f8531bcf30d/arro3_core-0.4.5-cp312-cp312-manylinux_2_28_aarch64.whl", hash = "sha256:d8e61a591f2f63c610fda80a9e10e1541674a3e582daaa3cedac351d10033af1", size = 2338831 },
    { url = "https://files.pythonhosted.org/packages/44/c9/99ce2eb3840ac02d9070206f37c4e5fd4ffb161dc5808ff4dd35b62e9e97/arro3_core-0.4.5-cp312-cp312-manylinux_2_5_i686.manylinux1_i686.whl", hash = "sha256:c3b47354ff584e9b129ad9c9f73552e2d15144081d6c05cd8244be59da1afda9", size = 2679555 },
    { url = "https://files.pythonhosted.org/packages/0c/fa/5cf21ac70a445c01869d64b8204fc84d61bcfebcf51851f2aa7d8bf5253c/arro3_core-0.4.5-cp312-cp312-musllinux_1_2_aarch64.whl", hash = "sha256:b69447fd9725c8c9b40d29a3149b44736e5e5993a048ee5980509713ede0cdb7", size = 2478985 },
    { url = "https://files.pythonhosted.org/packages/89/78/58e6cbc9acade1e5d7d019a10b8ce438125a45ada4cc55df7fab7f18e79b/arro3_core-0.4.5-cp312-cp312-musllinux_1_2_armv7l.whl", hash = "sha256:ef90c5cdf31a68eb98da024700096fe77a47fe4a1de24312cd8cf3472868e529", size = 2916793 },
    { url = "https://files.pythonhosted.org/packages/57/0f/1af0878d6ed28cc7251b655badeab8a3bb12d3e1ada7b0c044b3addad873/arro3_core-0.4.5-cp312-cp312-musllinux_1_2_i686.whl", hash = "sha256:e04504728f880c775e58abda44914e04e94d1bc8536da5ff3d2ca2ba77bef7bc", size = 2764614 },
    { url = "https://files.pythonhosted.org/packages/82/11/518aba36c488e32b94b231118530a4e8e328555944664c85a5977b55f16d/arro3_core-0.4.5-cp312-cp312-musllinux_1_2_x86_64.whl", hash = "sha256:71278f35bee941324581a19b3de6d444e45f17358692a7920932ff7a9aeb390b", size = 2659801 },
    { url = "https://files.pythonhosted.org/packages/c1/dd/ae9ad933a10928431f728112ec9e4267fce7db61f87106a1bf938f24b666/arro3_core-0.4.5-cp312-cp312-win_amd64.whl", hash = "sha256:6cd0552dacaba312c87f6062e6e6f5d707ca29eeab82f3d4d957b341d536ab87", size = 2356558 },
    { url = "https://files.pythonhosted.org/packages/d8/e2/6497744aeb2f0360592bf753eef3b3c9ae10b48b598279d3ef496924373c/arro3_core-0.4.5-cp313-cp313-macosx_10_12_x86_64.whl", hash = "sha256:db802a712a68a4bfc6ab167962ccf8fc2170569f6232993545958562bd48937f", size = 2368914 },
    { url = "https://files.pythonhosted.org/packages/d0/2d/546030085123e80e849575a222b307e5a45608453a54368bfafe644d6492/arro3_core-0.4.5-cp313-cp313-macosx_11_0_arm64.whl", hash = "sha256:5465c828b3e0093e68cc96fe845a75263dd4b89e9864086614147bf778112c87", size = 2132271 },
    { url = "https://files.pythonhosted.org/packages/9a/58/3760815ee9b1a769f22bba4705b5a84a0cb020415201e97c97d4142ac375/arro3_core-0.4.5-cp313-cp313-manylinux_2_17_armv7l.manylinux2014_armv7l.whl", hash = "sha256:89a64014998c7bced9ee84e5b33c47096670f2a5d4250c9beb3aebbe70f64071", size = 2654427 },
    { url = "https://files.pythonhosted.org/packages/77/1b/20a25dbb5debf2a358130cacab0f66815384db6ed0fe2e761a59ee48d2bf/arro3_core-0.4.5-cp313-cp313-manylinux_2_17_ppc64le.manylinux2014_ppc64le.whl", hash = "sha256:8acb6cce103dfb56cdf69ba6a6471ba4beea062b2df7a0c061a6e04414ab42f6", size = 2508290 },
    { url = "https://files.pythonhosted.org/packages/2a/e7/877c88d1d797ab07a7293082214c52883927625594dce23094634aa72e87/arro3_core-0.4.5-cp313-cp313-manylinux_2_17_s390x.manylinux2014_s390x.whl", hash = "sha256:dd82248bbd7971e73c5acdd42e3efbfee141413086c0ec6d9f527818fd17300c", size = 3554592 },
    { url = "https://files.pythonhosted.org/packages/6c/9d/698dd7c5a56197b9458f390840d8596dea65cb62bcbffdac8e8a40512398/arro3_core-0.4.5-cp313-cp313-manylinux_2_17_x86_64.manylinux2014_x86_64.whl", hash = "sha256:bb1d703238cd10ee52314b71620897a6830769128f8f665179778e773e2a7e18", size = 2485344 },
    { url = "https://files.pythonhosted.org/packages/11/96/60758cc7b7dbc9f52a55d81f973c6d3d6666038f993c37e06c8ae1ebb078/arro3_core-0.4.5-cp313-cp313-manylinux_2_28_aarch64.whl", hash = "sha256:790bccb515dcd015d0f04128423f312ab6adaf226573f07bcd768c8af46f5814", size = 2338545 },
    { url = "https://files.pythonhosted.org/packages/c8/57/62b8443d8d7fe4dd8c4f5a90f2fad1b844ef7822966e9d6e5e0a5369a0f5/arro3_core-0.4.5-cp313-cp313-manylinux_2_5_i686.manylinux1_i686.whl", hash = "sha256:8639e08e6f289976420c728572b97c60d339e4577568d4b148d962bd16f14e19", size = 2679301 },
    { url = "https://files.pythonhosted.org/packages/ef/85/def91d17cc77d8f5e37bd1b90be54aa74403f9f1eb0b9a840f367a792a7e/arro3_core-0.4.5-cp313-cp313-musllinux_1_2_aarch64.whl", hash = "sha256:e79129ed90b32159b627c25040222f6ab987aee347b1b942d4743d1bb6d27f1a", size = 2478468 },
    { url = "https://files.pythonhosted.org/packages/ea/36/e58dce0cd997758af9188f7085614ea8852ee5f0c13960579a658a5a39bc/arro3_core-0.4.5-cp313-cp313-musllinux_1_2_armv7l.whl", hash = "sha256:53c7568699d185f3f75c39c4e476b5c871c461e4956769e627acdacdb1199951", size = 2916412 },
    { url = "https://files.pythonhosted.org/packages/c4/a6/9719dee21ec18a5556d5faa7bd15fac4249fe5b270bfc974afbe8e3782cc/arro3_core-0.4.5-cp313-cp313-musllinux_1_2_i686.whl", hash = "sha256:aa057de5d3f5e3624f1c4d4be924f42def0f96fb67673ff4cfb1bddc57ce5824", size = 2764217 },
    { url = "https://files.pythonhosted.org/packages/b0/e6/be087204b946059e8ae1276f8a557112cb8d47a5f4255f8fdf87b4ecca32/arro3_core-0.4.5-cp313-cp313-musllinux_1_2_x86_64.whl", hash = "sha256:f8260cd4bffded2245718e011c595b1236e682863e7f8adcc0b3029272da34fe", size = 2659439 },
    { url = "https://files.pythonhosted.org/packages/8b/ec/eedb545901b067a0de06dc4fe2d1d21ce439fed1e7f0aca2d3ca87f5459c/arro3_core-0.4.5-cp313-cp313-win_amd64.whl", hash = "sha256:fa90beff5023f02836a9943702cf4e258b112ae05edac6c7f6fffad1fa1ea3ed", size = 2356197 },
]

[[package]]
name = "asttokens"
version = "3.0.0"
source = { registry = "https://pypi.org/simple" }
sdist = { url = "https://files.pythonhosted.org/packages/4a/e7/82da0a03e7ba5141f05cce0d302e6eed121ae055e0456ca228bf693984bc/asttokens-3.0.0.tar.gz", hash = "sha256:0dcd8baa8d62b0c1d118b399b2ddba3c4aff271d0d7a9e0d4c1681c79035bbc7", size = 61978 }
wheels = [
    { url = "https://files.pythonhosted.org/packages/25/8a/c46dcc25341b5bce5472c718902eb3d38600a903b14fa6aeecef3f21a46f/asttokens-3.0.0-py3-none-any.whl", hash = "sha256:e3078351a059199dd5138cb1c706e6430c05eff2ff136af5eb4790f9d28932e2", size = 26918 },
]

[[package]]
name = "attrs"
version = "24.3.0"
source = { registry = "https://pypi.org/simple" }
sdist = { url = "https://files.pythonhosted.org/packages/48/c8/6260f8ccc11f0917360fc0da435c5c9c7504e3db174d5a12a1494887b045/attrs-24.3.0.tar.gz", hash = "sha256:8f5c07333d543103541ba7be0e2ce16eeee8130cb0b3f9238ab904ce1e85baff", size = 805984 }
wheels = [
    { url = "https://files.pythonhosted.org/packages/89/aa/ab0f7891a01eeb2d2e338ae8fecbe57fcebea1a24dbb64d45801bfab481d/attrs-24.3.0-py3-none-any.whl", hash = "sha256:ac96cd038792094f438ad1f6ff80837353805ac950cd2aa0e0625ef19850c308", size = 63397 },
]

[[package]]
name = "azure-core"
version = "1.32.0"
source = { registry = "https://pypi.org/simple" }
dependencies = [
    { name = "requests" },
    { name = "six" },
    { name = "typing-extensions" },
]
sdist = { url = "https://files.pythonhosted.org/packages/cc/ee/668328306a9e963a5ad9f152cd98c7adad86c822729fd1d2a01613ad1e67/azure_core-1.32.0.tar.gz", hash = "sha256:22b3c35d6b2dae14990f6c1be2912bf23ffe50b220e708a28ab1bb92b1c730e5", size = 279128 }
wheels = [
    { url = "https://files.pythonhosted.org/packages/39/83/325bf5e02504dbd8b4faa98197a44cdf8a325ef259b48326a2b6f17f8383/azure_core-1.32.0-py3-none-any.whl", hash = "sha256:eac191a0efb23bfa83fddf321b27b122b4ec847befa3091fa736a5c32c50d7b4", size = 198855 },
]

[[package]]
name = "azure-identity"
version = "1.19.0"
source = { registry = "https://pypi.org/simple" }
dependencies = [
    { name = "azure-core" },
    { name = "cryptography" },
    { name = "msal" },
    { name = "msal-extensions" },
    { name = "typing-extensions" },
]
sdist = { url = "https://files.pythonhosted.org/packages/aa/91/cbaeff9eb0b838f0d35b4607ac1c6195c735c8eb17db235f8f60e622934c/azure_identity-1.19.0.tar.gz", hash = "sha256:500144dc18197d7019b81501165d4fa92225f03778f17d7ca8a2a180129a9c83", size = 263058 }
wheels = [
    { url = "https://files.pythonhosted.org/packages/f0/d5/3995ed12f941f4a41a273d9b1709282e825ef87ed8eab3833038fee54d59/azure_identity-1.19.0-py3-none-any.whl", hash = "sha256:e3f6558c181692d7509f09de10cca527c7dce426776454fb97df512a46527e81", size = 187587 },
]

[[package]]
name = "azure-storage-blob"
version = "12.24.0"
source = { registry = "https://pypi.org/simple" }
dependencies = [
    { name = "azure-core" },
    { name = "cryptography" },
    { name = "isodate" },
    { name = "typing-extensions" },
]
sdist = { url = "https://files.pythonhosted.org/packages/fe/f6/5a94fa935933c8483bf27af0140e09640bd4ee5b2f346e71eee06c197482/azure_storage_blob-12.24.0.tar.gz", hash = "sha256:eaaaa1507c8c363d6e1d1342bd549938fdf1adec9b1ada8658c8f5bf3aea844e", size = 569613 }
wheels = [
    { url = "https://files.pythonhosted.org/packages/e2/f8/ef0f76f8c424bedd20c685409836ddfb42ac76fd8a0f21c3c3659cf7207d/azure_storage_blob-12.24.0-py3-none-any.whl", hash = "sha256:4f0bb4592ea79a2d986063696514c781c9e62be240f09f6397986e01755bc071", size = 408579 },
]

[[package]]
name = "blinker"
version = "1.9.0"
source = { registry = "https://pypi.org/simple" }
sdist = { url = "https://files.pythonhosted.org/packages/21/28/9b3f50ce0e048515135495f198351908d99540d69bfdc8c1d15b73dc55ce/blinker-1.9.0.tar.gz", hash = "sha256:b4ce2265a7abece45e7cc896e98dbebe6cead56bcf805a3d23136d145f5445bf", size = 22460 }
wheels = [
    { url = "https://files.pythonhosted.org/packages/10/cb/f2ad4230dc2eb1a74edf38f1a38b9b52277f75bef262d8908e60d957e13c/blinker-1.9.0-py3-none-any.whl", hash = "sha256:ba0efaa9080b619ff2f3459d1d500c57bddea4a6b424b60a91141db6fd2f08bc", size = 8458 },
]

[[package]]
name = "certifi"
version = "2024.12.14"
source = { registry = "https://pypi.org/simple" }
sdist = { url = "https://files.pythonhosted.org/packages/0f/bd/1d41ee578ce09523c81a15426705dd20969f5abf006d1afe8aeff0dd776a/certifi-2024.12.14.tar.gz", hash = "sha256:b650d30f370c2b724812bee08008be0c4163b163ddaec3f2546c1caf65f191db", size = 166010 }
wheels = [
    { url = "https://files.pythonhosted.org/packages/a5/32/8f6669fc4798494966bf446c8c4a162e0b5d893dff088afddf76414f70e1/certifi-2024.12.14-py3-none-any.whl", hash = "sha256:1275f7a45be9464efc1173084eaa30f866fe2e47d389406136d332ed4967ec56", size = 164927 },
]

[[package]]
name = "cfa-rt-postprocessing"
version = "0.1.0"
source = { virtual = "." }
dependencies = [
<<<<<<< HEAD
    { name = "altair", extra = ["all"] },
=======
>>>>>>> 9edb69f6
    { name = "azure-identity" },
    { name = "azure-storage-blob" },
    { name = "duckdb" },
    { name = "flask" },
    { name = "gunicorn" },
<<<<<<< HEAD
    { name = "numpy" },
=======
>>>>>>> 9edb69f6
    { name = "polars" },
    { name = "pyarrow" },
    { name = "rich" },
    { name = "typer" },
    { name = "vega-datasets" },
]

[package.dev-dependencies]
dev = [
    { name = "ipython" },
    { name = "pre-commit" },
    { name = "pytest" },
]

[package.metadata]
requires-dist = [
<<<<<<< HEAD
    { name = "altair", extras = ["all"], specifier = ">=5.5.0" },
=======
>>>>>>> 9edb69f6
    { name = "azure-identity", specifier = ">=1.19.0" },
    { name = "azure-storage-blob", specifier = ">=12.24.0" },
    { name = "duckdb", specifier = ">=1.1.3" },
    { name = "flask", specifier = ">=3.1.0" },
    { name = "gunicorn", specifier = ">=23.0.0" },
<<<<<<< HEAD
    { name = "numpy", specifier = ">=2.2.1" },
=======
>>>>>>> 9edb69f6
    { name = "polars", specifier = ">=1.16.0" },
    { name = "pyarrow", specifier = ">=18.1.0" },
    { name = "rich", specifier = ">=13.9.4" },
    { name = "typer", specifier = ">=0.15.1" },
    { name = "vega-datasets", specifier = ">=0.9.0" },
]

[package.metadata.requires-dev]
dev = [
    { name = "ipython", specifier = ">=8.30.0" },
    { name = "pre-commit", specifier = ">=4.0.1" },
    { name = "pytest", specifier = ">=8.3.3" },
]

[[package]]
name = "cffi"
version = "1.17.1"
source = { registry = "https://pypi.org/simple" }
dependencies = [
    { name = "pycparser" },
]
sdist = { url = "https://files.pythonhosted.org/packages/fc/97/c783634659c2920c3fc70419e3af40972dbaf758daa229a7d6ea6135c90d/cffi-1.17.1.tar.gz", hash = "sha256:1c39c6016c32bc48dd54561950ebd6836e1670f2ae46128f67cf49e789c52824", size = 516621 }
wheels = [
    { url = "https://files.pythonhosted.org/packages/6b/f4/927e3a8899e52a27fa57a48607ff7dc91a9ebe97399b357b85a0c7892e00/cffi-1.17.1-cp311-cp311-macosx_10_9_x86_64.whl", hash = "sha256:a45e3c6913c5b87b3ff120dcdc03f6131fa0065027d0ed7ee6190736a74cd401", size = 182264 },
    { url = "https://files.pythonhosted.org/packages/6c/f5/6c3a8efe5f503175aaddcbea6ad0d2c96dad6f5abb205750d1b3df44ef29/cffi-1.17.1-cp311-cp311-macosx_11_0_arm64.whl", hash = "sha256:30c5e0cb5ae493c04c8b42916e52ca38079f1b235c2f8ae5f4527b963c401caf", size = 178651 },
    { url = "https://files.pythonhosted.org/packages/94/dd/a3f0118e688d1b1a57553da23b16bdade96d2f9bcda4d32e7d2838047ff7/cffi-1.17.1-cp311-cp311-manylinux_2_12_i686.manylinux2010_i686.manylinux_2_17_i686.manylinux2014_i686.whl", hash = "sha256:f75c7ab1f9e4aca5414ed4d8e5c0e303a34f4421f8a0d47a4d019ceff0ab6af4", size = 445259 },
    { url = "https://files.pythonhosted.org/packages/2e/ea/70ce63780f096e16ce8588efe039d3c4f91deb1dc01e9c73a287939c79a6/cffi-1.17.1-cp311-cp311-manylinux_2_17_aarch64.manylinux2014_aarch64.whl", hash = "sha256:a1ed2dd2972641495a3ec98445e09766f077aee98a1c896dcb4ad0d303628e41", size = 469200 },
    { url = "https://files.pythonhosted.org/packages/1c/a0/a4fa9f4f781bda074c3ddd57a572b060fa0df7655d2a4247bbe277200146/cffi-1.17.1-cp311-cp311-manylinux_2_17_ppc64le.manylinux2014_ppc64le.whl", hash = "sha256:46bf43160c1a35f7ec506d254e5c890f3c03648a4dbac12d624e4490a7046cd1", size = 477235 },
    { url = "https://files.pythonhosted.org/packages/62/12/ce8710b5b8affbcdd5c6e367217c242524ad17a02fe5beec3ee339f69f85/cffi-1.17.1-cp311-cp311-manylinux_2_17_s390x.manylinux2014_s390x.whl", hash = "sha256:a24ed04c8ffd54b0729c07cee15a81d964e6fee0e3d4d342a27b020d22959dc6", size = 459721 },
    { url = "https://files.pythonhosted.org/packages/ff/6b/d45873c5e0242196f042d555526f92aa9e0c32355a1be1ff8c27f077fd37/cffi-1.17.1-cp311-cp311-manylinux_2_17_x86_64.manylinux2014_x86_64.whl", hash = "sha256:610faea79c43e44c71e1ec53a554553fa22321b65fae24889706c0a84d4ad86d", size = 467242 },
    { url = "https://files.pythonhosted.org/packages/1a/52/d9a0e523a572fbccf2955f5abe883cfa8bcc570d7faeee06336fbd50c9fc/cffi-1.17.1-cp311-cp311-musllinux_1_1_aarch64.whl", hash = "sha256:a9b15d491f3ad5d692e11f6b71f7857e7835eb677955c00cc0aefcd0669adaf6", size = 477999 },
    { url = "https://files.pythonhosted.org/packages/44/74/f2a2460684a1a2d00ca799ad880d54652841a780c4c97b87754f660c7603/cffi-1.17.1-cp311-cp311-musllinux_1_1_i686.whl", hash = "sha256:de2ea4b5833625383e464549fec1bc395c1bdeeb5f25c4a3a82b5a8c756ec22f", size = 454242 },
    { url = "https://files.pythonhosted.org/packages/f8/4a/34599cac7dfcd888ff54e801afe06a19c17787dfd94495ab0c8d35fe99fb/cffi-1.17.1-cp311-cp311-musllinux_1_1_x86_64.whl", hash = "sha256:fc48c783f9c87e60831201f2cce7f3b2e4846bf4d8728eabe54d60700b318a0b", size = 478604 },
    { url = "https://files.pythonhosted.org/packages/34/33/e1b8a1ba29025adbdcda5fb3a36f94c03d771c1b7b12f726ff7fef2ebe36/cffi-1.17.1-cp311-cp311-win32.whl", hash = "sha256:85a950a4ac9c359340d5963966e3e0a94a676bd6245a4b55bc43949eee26a655", size = 171727 },
    { url = "https://files.pythonhosted.org/packages/3d/97/50228be003bb2802627d28ec0627837ac0bf35c90cf769812056f235b2d1/cffi-1.17.1-cp311-cp311-win_amd64.whl", hash = "sha256:caaf0640ef5f5517f49bc275eca1406b0ffa6aa184892812030f04c2abf589a0", size = 181400 },
    { url = "https://files.pythonhosted.org/packages/5a/84/e94227139ee5fb4d600a7a4927f322e1d4aea6fdc50bd3fca8493caba23f/cffi-1.17.1-cp312-cp312-macosx_10_9_x86_64.whl", hash = "sha256:805b4371bf7197c329fcb3ead37e710d1bca9da5d583f5073b799d5c5bd1eee4", size = 183178 },
    { url = "https://files.pythonhosted.org/packages/da/ee/fb72c2b48656111c4ef27f0f91da355e130a923473bf5ee75c5643d00cca/cffi-1.17.1-cp312-cp312-macosx_11_0_arm64.whl", hash = "sha256:733e99bc2df47476e3848417c5a4540522f234dfd4ef3ab7fafdf555b082ec0c", size = 178840 },
    { url = "https://files.pythonhosted.org/packages/cc/b6/db007700f67d151abadf508cbfd6a1884f57eab90b1bb985c4c8c02b0f28/cffi-1.17.1-cp312-cp312-manylinux_2_12_i686.manylinux2010_i686.manylinux_2_17_i686.manylinux2014_i686.whl", hash = "sha256:1257bdabf294dceb59f5e70c64a3e2f462c30c7ad68092d01bbbfb1c16b1ba36", size = 454803 },
    { url = "https://files.pythonhosted.org/packages/1a/df/f8d151540d8c200eb1c6fba8cd0dfd40904f1b0682ea705c36e6c2e97ab3/cffi-1.17.1-cp312-cp312-manylinux_2_17_aarch64.manylinux2014_aarch64.whl", hash = "sha256:da95af8214998d77a98cc14e3a3bd00aa191526343078b530ceb0bd710fb48a5", size = 478850 },
    { url = "https://files.pythonhosted.org/packages/28/c0/b31116332a547fd2677ae5b78a2ef662dfc8023d67f41b2a83f7c2aa78b1/cffi-1.17.1-cp312-cp312-manylinux_2_17_ppc64le.manylinux2014_ppc64le.whl", hash = "sha256:d63afe322132c194cf832bfec0dc69a99fb9bb6bbd550f161a49e9e855cc78ff", size = 485729 },
    { url = "https://files.pythonhosted.org/packages/91/2b/9a1ddfa5c7f13cab007a2c9cc295b70fbbda7cb10a286aa6810338e60ea1/cffi-1.17.1-cp312-cp312-manylinux_2_17_s390x.manylinux2014_s390x.whl", hash = "sha256:f79fc4fc25f1c8698ff97788206bb3c2598949bfe0fef03d299eb1b5356ada99", size = 471256 },
    { url = "https://files.pythonhosted.org/packages/b2/d5/da47df7004cb17e4955df6a43d14b3b4ae77737dff8bf7f8f333196717bf/cffi-1.17.1-cp312-cp312-manylinux_2_17_x86_64.manylinux2014_x86_64.whl", hash = "sha256:b62ce867176a75d03a665bad002af8e6d54644fad99a3c70905c543130e39d93", size = 479424 },
    { url = "https://files.pythonhosted.org/packages/0b/ac/2a28bcf513e93a219c8a4e8e125534f4f6db03e3179ba1c45e949b76212c/cffi-1.17.1-cp312-cp312-musllinux_1_1_aarch64.whl", hash = "sha256:386c8bf53c502fff58903061338ce4f4950cbdcb23e2902d86c0f722b786bbe3", size = 484568 },
    { url = "https://files.pythonhosted.org/packages/d4/38/ca8a4f639065f14ae0f1d9751e70447a261f1a30fa7547a828ae08142465/cffi-1.17.1-cp312-cp312-musllinux_1_1_x86_64.whl", hash = "sha256:4ceb10419a9adf4460ea14cfd6bc43d08701f0835e979bf821052f1805850fe8", size = 488736 },
    { url = "https://files.pythonhosted.org/packages/86/c5/28b2d6f799ec0bdecf44dced2ec5ed43e0eb63097b0f58c293583b406582/cffi-1.17.1-cp312-cp312-win32.whl", hash = "sha256:a08d7e755f8ed21095a310a693525137cfe756ce62d066e53f502a83dc550f65", size = 172448 },
    { url = "https://files.pythonhosted.org/packages/50/b9/db34c4755a7bd1cb2d1603ac3863f22bcecbd1ba29e5ee841a4bc510b294/cffi-1.17.1-cp312-cp312-win_amd64.whl", hash = "sha256:51392eae71afec0d0c8fb1a53b204dbb3bcabcb3c9b807eedf3e1e6ccf2de903", size = 181976 },
    { url = "https://files.pythonhosted.org/packages/8d/f8/dd6c246b148639254dad4d6803eb6a54e8c85c6e11ec9df2cffa87571dbe/cffi-1.17.1-cp313-cp313-macosx_10_13_x86_64.whl", hash = "sha256:f3a2b4222ce6b60e2e8b337bb9596923045681d71e5a082783484d845390938e", size = 182989 },
    { url = "https://files.pythonhosted.org/packages/8b/f1/672d303ddf17c24fc83afd712316fda78dc6fce1cd53011b839483e1ecc8/cffi-1.17.1-cp313-cp313-macosx_11_0_arm64.whl", hash = "sha256:0984a4925a435b1da406122d4d7968dd861c1385afe3b45ba82b750f229811e2", size = 178802 },
    { url = "https://files.pythonhosted.org/packages/0e/2d/eab2e858a91fdff70533cab61dcff4a1f55ec60425832ddfdc9cd36bc8af/cffi-1.17.1-cp313-cp313-manylinux_2_12_i686.manylinux2010_i686.manylinux_2_17_i686.manylinux2014_i686.whl", hash = "sha256:d01b12eeeb4427d3110de311e1774046ad344f5b1a7403101878976ecd7a10f3", size = 454792 },
    { url = "https://files.pythonhosted.org/packages/75/b2/fbaec7c4455c604e29388d55599b99ebcc250a60050610fadde58932b7ee/cffi-1.17.1-cp313-cp313-manylinux_2_17_aarch64.manylinux2014_aarch64.whl", hash = "sha256:706510fe141c86a69c8ddc029c7910003a17353970cff3b904ff0686a5927683", size = 478893 },
    { url = "https://files.pythonhosted.org/packages/4f/b7/6e4a2162178bf1935c336d4da8a9352cccab4d3a5d7914065490f08c0690/cffi-1.17.1-cp313-cp313-manylinux_2_17_ppc64le.manylinux2014_ppc64le.whl", hash = "sha256:de55b766c7aa2e2a3092c51e0483d700341182f08e67c63630d5b6f200bb28e5", size = 485810 },
    { url = "https://files.pythonhosted.org/packages/c7/8a/1d0e4a9c26e54746dc08c2c6c037889124d4f59dffd853a659fa545f1b40/cffi-1.17.1-cp313-cp313-manylinux_2_17_s390x.manylinux2014_s390x.whl", hash = "sha256:c59d6e989d07460165cc5ad3c61f9fd8f1b4796eacbd81cee78957842b834af4", size = 471200 },
    { url = "https://files.pythonhosted.org/packages/26/9f/1aab65a6c0db35f43c4d1b4f580e8df53914310afc10ae0397d29d697af4/cffi-1.17.1-cp313-cp313-manylinux_2_17_x86_64.manylinux2014_x86_64.whl", hash = "sha256:dd398dbc6773384a17fe0d3e7eeb8d1a21c2200473ee6806bb5e6a8e62bb73dd", size = 479447 },
    { url = "https://files.pythonhosted.org/packages/5f/e4/fb8b3dd8dc0e98edf1135ff067ae070bb32ef9d509d6cb0f538cd6f7483f/cffi-1.17.1-cp313-cp313-musllinux_1_1_aarch64.whl", hash = "sha256:3edc8d958eb099c634dace3c7e16560ae474aa3803a5df240542b305d14e14ed", size = 484358 },
    { url = "https://files.pythonhosted.org/packages/f1/47/d7145bf2dc04684935d57d67dff9d6d795b2ba2796806bb109864be3a151/cffi-1.17.1-cp313-cp313-musllinux_1_1_x86_64.whl", hash = "sha256:72e72408cad3d5419375fc87d289076ee319835bdfa2caad331e377589aebba9", size = 488469 },
    { url = "https://files.pythonhosted.org/packages/bf/ee/f94057fa6426481d663b88637a9a10e859e492c73d0384514a17d78ee205/cffi-1.17.1-cp313-cp313-win32.whl", hash = "sha256:e03eab0a8677fa80d646b5ddece1cbeaf556c313dcfac435ba11f107ba117b5d", size = 172475 },
    { url = "https://files.pythonhosted.org/packages/7c/fc/6a8cb64e5f0324877d503c854da15d76c1e50eb722e320b15345c4d0c6de/cffi-1.17.1-cp313-cp313-win_amd64.whl", hash = "sha256:f6a16c31041f09ead72d69f583767292f750d24913dadacf5756b966aacb3f1a", size = 182009 },
]

[[package]]
name = "cfgv"
version = "3.4.0"
source = { registry = "https://pypi.org/simple" }
sdist = { url = "https://files.pythonhosted.org/packages/11/74/539e56497d9bd1d484fd863dd69cbbfa653cd2aa27abfe35653494d85e94/cfgv-3.4.0.tar.gz", hash = "sha256:e52591d4c5f5dead8e0f673fb16db7949d2cfb3f7da4582893288f0ded8fe560", size = 7114 }
wheels = [
    { url = "https://files.pythonhosted.org/packages/c5/55/51844dd50c4fc7a33b653bfaba4c2456f06955289ca770a5dbd5fd267374/cfgv-3.4.0-py2.py3-none-any.whl", hash = "sha256:b7265b1f29fd3316bfcd2b330d63d024f2bfd8bcb8b0272f8e19a504856c48f9", size = 7249 },
]

[[package]]
name = "charset-normalizer"
version = "3.4.0"
source = { registry = "https://pypi.org/simple" }
sdist = { url = "https://files.pythonhosted.org/packages/f2/4f/e1808dc01273379acc506d18f1504eb2d299bd4131743b9fc54d7be4df1e/charset_normalizer-3.4.0.tar.gz", hash = "sha256:223217c3d4f82c3ac5e29032b3f1c2eb0fb591b72161f86d93f5719079dae93e", size = 106620 }
wheels = [
    { url = "https://files.pythonhosted.org/packages/9c/61/73589dcc7a719582bf56aae309b6103d2762b526bffe189d635a7fcfd998/charset_normalizer-3.4.0-cp311-cp311-macosx_10_9_universal2.whl", hash = "sha256:0d99dd8ff461990f12d6e42c7347fd9ab2532fb70e9621ba520f9e8637161d7c", size = 193339 },
    { url = "https://files.pythonhosted.org/packages/77/d5/8c982d58144de49f59571f940e329ad6e8615e1e82ef84584c5eeb5e1d72/charset_normalizer-3.4.0-cp311-cp311-macosx_10_9_x86_64.whl", hash = "sha256:c57516e58fd17d03ebe67e181a4e4e2ccab1168f8c2976c6a334d4f819fe5944", size = 124366 },
    { url = "https://files.pythonhosted.org/packages/bf/19/411a64f01ee971bed3231111b69eb56f9331a769072de479eae7de52296d/charset_normalizer-3.4.0-cp311-cp311-macosx_11_0_arm64.whl", hash = "sha256:6dba5d19c4dfab08e58d5b36304b3f92f3bd5d42c1a3fa37b5ba5cdf6dfcbcee", size = 118874 },
    { url = "https://files.pythonhosted.org/packages/4c/92/97509850f0d00e9f14a46bc751daabd0ad7765cff29cdfb66c68b6dad57f/charset_normalizer-3.4.0-cp311-cp311-manylinux_2_17_aarch64.manylinux2014_aarch64.whl", hash = "sha256:bf4475b82be41b07cc5e5ff94810e6a01f276e37c2d55571e3fe175e467a1a1c", size = 138243 },
    { url = "https://files.pythonhosted.org/packages/e2/29/d227805bff72ed6d6cb1ce08eec707f7cfbd9868044893617eb331f16295/charset_normalizer-3.4.0-cp311-cp311-manylinux_2_17_ppc64le.manylinux2014_ppc64le.whl", hash = "sha256:ce031db0408e487fd2775d745ce30a7cd2923667cf3b69d48d219f1d8f5ddeb6", size = 148676 },
    { url = "https://files.pythonhosted.org/packages/13/bc/87c2c9f2c144bedfa62f894c3007cd4530ba4b5351acb10dc786428a50f0/charset_normalizer-3.4.0-cp311-cp311-manylinux_2_17_s390x.manylinux2014_s390x.whl", hash = "sha256:8ff4e7cdfdb1ab5698e675ca622e72d58a6fa2a8aa58195de0c0061288e6e3ea", size = 141289 },
    { url = "https://files.pythonhosted.org/packages/eb/5b/6f10bad0f6461fa272bfbbdf5d0023b5fb9bc6217c92bf068fa5a99820f5/charset_normalizer-3.4.0-cp311-cp311-manylinux_2_17_x86_64.manylinux2014_x86_64.whl", hash = "sha256:3710a9751938947e6327ea9f3ea6332a09bf0ba0c09cae9cb1f250bd1f1549bc", size = 142585 },
    { url = "https://files.pythonhosted.org/packages/3b/a0/a68980ab8a1f45a36d9745d35049c1af57d27255eff8c907e3add84cf68f/charset_normalizer-3.4.0-cp311-cp311-manylinux_2_5_i686.manylinux1_i686.manylinux_2_17_i686.manylinux2014_i686.whl", hash = "sha256:82357d85de703176b5587dbe6ade8ff67f9f69a41c0733cf2425378b49954de5", size = 144408 },
    { url = "https://files.pythonhosted.org/packages/d7/a1/493919799446464ed0299c8eef3c3fad0daf1c3cd48bff9263c731b0d9e2/charset_normalizer-3.4.0-cp311-cp311-musllinux_1_2_aarch64.whl", hash = "sha256:47334db71978b23ebcf3c0f9f5ee98b8d65992b65c9c4f2d34c2eaf5bcaf0594", size = 139076 },
    { url = "https://files.pythonhosted.org/packages/fb/9d/9c13753a5a6e0db4a0a6edb1cef7aee39859177b64e1a1e748a6e3ba62c2/charset_normalizer-3.4.0-cp311-cp311-musllinux_1_2_i686.whl", hash = "sha256:8ce7fd6767a1cc5a92a639b391891bf1c268b03ec7e021c7d6d902285259685c", size = 146874 },
    { url = "https://files.pythonhosted.org/packages/75/d2/0ab54463d3410709c09266dfb416d032a08f97fd7d60e94b8c6ef54ae14b/charset_normalizer-3.4.0-cp311-cp311-musllinux_1_2_ppc64le.whl", hash = "sha256:f1a2f519ae173b5b6a2c9d5fa3116ce16e48b3462c8b96dfdded11055e3d6365", size = 150871 },
    { url = "https://files.pythonhosted.org/packages/8d/c9/27e41d481557be53d51e60750b85aa40eaf52b841946b3cdeff363105737/charset_normalizer-3.4.0-cp311-cp311-musllinux_1_2_s390x.whl", hash = "sha256:63bc5c4ae26e4bc6be6469943b8253c0fd4e4186c43ad46e713ea61a0ba49129", size = 148546 },
    { url = "https://files.pythonhosted.org/packages/ee/44/4f62042ca8cdc0cabf87c0fc00ae27cd8b53ab68be3605ba6d071f742ad3/charset_normalizer-3.4.0-cp311-cp311-musllinux_1_2_x86_64.whl", hash = "sha256:bcb4f8ea87d03bc51ad04add8ceaf9b0f085ac045ab4d74e73bbc2dc033f0236", size = 143048 },
    { url = "https://files.pythonhosted.org/packages/01/f8/38842422988b795220eb8038745d27a675ce066e2ada79516c118f291f07/charset_normalizer-3.4.0-cp311-cp311-win32.whl", hash = "sha256:9ae4ef0b3f6b41bad6366fb0ea4fc1d7ed051528e113a60fa2a65a9abb5b1d99", size = 94389 },
    { url = "https://files.pythonhosted.org/packages/0b/6e/b13bd47fa9023b3699e94abf565b5a2f0b0be6e9ddac9812182596ee62e4/charset_normalizer-3.4.0-cp311-cp311-win_amd64.whl", hash = "sha256:cee4373f4d3ad28f1ab6290684d8e2ebdb9e7a1b74fdc39e4c211995f77bec27", size = 101752 },
    { url = "https://files.pythonhosted.org/packages/d3/0b/4b7a70987abf9b8196845806198975b6aab4ce016632f817ad758a5aa056/charset_normalizer-3.4.0-cp312-cp312-macosx_10_13_universal2.whl", hash = "sha256:0713f3adb9d03d49d365b70b84775d0a0d18e4ab08d12bc46baa6132ba78aaf6", size = 194445 },
    { url = "https://files.pythonhosted.org/packages/50/89/354cc56cf4dd2449715bc9a0f54f3aef3dc700d2d62d1fa5bbea53b13426/charset_normalizer-3.4.0-cp312-cp312-macosx_10_13_x86_64.whl", hash = "sha256:de7376c29d95d6719048c194a9cf1a1b0393fbe8488a22008610b0361d834ecf", size = 125275 },
    { url = "https://files.pythonhosted.org/packages/fa/44/b730e2a2580110ced837ac083d8ad222343c96bb6b66e9e4e706e4d0b6df/charset_normalizer-3.4.0-cp312-cp312-macosx_11_0_arm64.whl", hash = "sha256:4a51b48f42d9358460b78725283f04bddaf44a9358197b889657deba38f329db", size = 119020 },
    { url = "https://files.pythonhosted.org/packages/9d/e4/9263b8240ed9472a2ae7ddc3e516e71ef46617fe40eaa51221ccd4ad9a27/charset_normalizer-3.4.0-cp312-cp312-manylinux_2_17_aarch64.manylinux2014_aarch64.whl", hash = "sha256:b295729485b06c1a0683af02a9e42d2caa9db04a373dc38a6a58cdd1e8abddf1", size = 139128 },
    { url = "https://files.pythonhosted.org/packages/6b/e3/9f73e779315a54334240353eaea75854a9a690f3f580e4bd85d977cb2204/charset_normalizer-3.4.0-cp312-cp312-manylinux_2_17_ppc64le.manylinux2014_ppc64le.whl", hash = "sha256:ee803480535c44e7f5ad00788526da7d85525cfefaf8acf8ab9a310000be4b03", size = 149277 },
    { url = "https://files.pythonhosted.org/packages/1a/cf/f1f50c2f295312edb8a548d3fa56a5c923b146cd3f24114d5adb7e7be558/charset_normalizer-3.4.0-cp312-cp312-manylinux_2_17_s390x.manylinux2014_s390x.whl", hash = "sha256:3d59d125ffbd6d552765510e3f31ed75ebac2c7470c7274195b9161a32350284", size = 142174 },
    { url = "https://files.pythonhosted.org/packages/16/92/92a76dc2ff3a12e69ba94e7e05168d37d0345fa08c87e1fe24d0c2a42223/charset_normalizer-3.4.0-cp312-cp312-manylinux_2_17_x86_64.manylinux2014_x86_64.whl", hash = "sha256:8cda06946eac330cbe6598f77bb54e690b4ca93f593dee1568ad22b04f347c15", size = 143838 },
    { url = "https://files.pythonhosted.org/packages/a4/01/2117ff2b1dfc61695daf2babe4a874bca328489afa85952440b59819e9d7/charset_normalizer-3.4.0-cp312-cp312-manylinux_2_5_i686.manylinux1_i686.manylinux_2_17_i686.manylinux2014_i686.whl", hash = "sha256:07afec21bbbbf8a5cc3651aa96b980afe2526e7f048fdfb7f1014d84acc8b6d8", size = 146149 },
    { url = "https://files.pythonhosted.org/packages/f6/9b/93a332b8d25b347f6839ca0a61b7f0287b0930216994e8bf67a75d050255/charset_normalizer-3.4.0-cp312-cp312-musllinux_1_2_aarch64.whl", hash = "sha256:6b40e8d38afe634559e398cc32b1472f376a4099c75fe6299ae607e404c033b2", size = 140043 },
    { url = "https://files.pythonhosted.org/packages/ab/f6/7ac4a01adcdecbc7a7587767c776d53d369b8b971382b91211489535acf0/charset_normalizer-3.4.0-cp312-cp312-musllinux_1_2_i686.whl", hash = "sha256:b8dcd239c743aa2f9c22ce674a145e0a25cb1566c495928440a181ca1ccf6719", size = 148229 },
    { url = "https://files.pythonhosted.org/packages/9d/be/5708ad18161dee7dc6a0f7e6cf3a88ea6279c3e8484844c0590e50e803ef/charset_normalizer-3.4.0-cp312-cp312-musllinux_1_2_ppc64le.whl", hash = "sha256:84450ba661fb96e9fd67629b93d2941c871ca86fc38d835d19d4225ff946a631", size = 151556 },
    { url = "https://files.pythonhosted.org/packages/5a/bb/3d8bc22bacb9eb89785e83e6723f9888265f3a0de3b9ce724d66bd49884e/charset_normalizer-3.4.0-cp312-cp312-musllinux_1_2_s390x.whl", hash = "sha256:44aeb140295a2f0659e113b31cfe92c9061622cadbc9e2a2f7b8ef6b1e29ef4b", size = 149772 },
    { url = "https://files.pythonhosted.org/packages/f7/fa/d3fc622de05a86f30beea5fc4e9ac46aead4731e73fd9055496732bcc0a4/charset_normalizer-3.4.0-cp312-cp312-musllinux_1_2_x86_64.whl", hash = "sha256:1db4e7fefefd0f548d73e2e2e041f9df5c59e178b4c72fbac4cc6f535cfb1565", size = 144800 },
    { url = "https://files.pythonhosted.org/packages/9a/65/bdb9bc496d7d190d725e96816e20e2ae3a6fa42a5cac99c3c3d6ff884118/charset_normalizer-3.4.0-cp312-cp312-win32.whl", hash = "sha256:5726cf76c982532c1863fb64d8c6dd0e4c90b6ece9feb06c9f202417a31f7dd7", size = 94836 },
    { url = "https://files.pythonhosted.org/packages/3e/67/7b72b69d25b89c0b3cea583ee372c43aa24df15f0e0f8d3982c57804984b/charset_normalizer-3.4.0-cp312-cp312-win_amd64.whl", hash = "sha256:b197e7094f232959f8f20541ead1d9862ac5ebea1d58e9849c1bf979255dfac9", size = 102187 },
    { url = "https://files.pythonhosted.org/packages/f3/89/68a4c86f1a0002810a27f12e9a7b22feb198c59b2f05231349fbce5c06f4/charset_normalizer-3.4.0-cp313-cp313-macosx_10_13_universal2.whl", hash = "sha256:dd4eda173a9fcccb5f2e2bd2a9f423d180194b1bf17cf59e3269899235b2a114", size = 194617 },
    { url = "https://files.pythonhosted.org/packages/4f/cd/8947fe425e2ab0aa57aceb7807af13a0e4162cd21eee42ef5b053447edf5/charset_normalizer-3.4.0-cp313-cp313-macosx_10_13_x86_64.whl", hash = "sha256:e9e3c4c9e1ed40ea53acf11e2a386383c3304212c965773704e4603d589343ed", size = 125310 },
    { url = "https://files.pythonhosted.org/packages/5b/f0/b5263e8668a4ee9becc2b451ed909e9c27058337fda5b8c49588183c267a/charset_normalizer-3.4.0-cp313-cp313-macosx_11_0_arm64.whl", hash = "sha256:92a7e36b000bf022ef3dbb9c46bfe2d52c047d5e3f3343f43204263c5addc250", size = 119126 },
    { url = "https://files.pythonhosted.org/packages/ff/6e/e445afe4f7fda27a533f3234b627b3e515a1b9429bc981c9a5e2aa5d97b6/charset_normalizer-3.4.0-cp313-cp313-manylinux_2_17_aarch64.manylinux2014_aarch64.whl", hash = "sha256:54b6a92d009cbe2fb11054ba694bc9e284dad30a26757b1e372a1fdddaf21920", size = 139342 },
    { url = "https://files.pythonhosted.org/packages/a1/b2/4af9993b532d93270538ad4926c8e37dc29f2111c36f9c629840c57cd9b3/charset_normalizer-3.4.0-cp313-cp313-manylinux_2_17_ppc64le.manylinux2014_ppc64le.whl", hash = "sha256:1ffd9493de4c922f2a38c2bf62b831dcec90ac673ed1ca182fe11b4d8e9f2a64", size = 149383 },
    { url = "https://files.pythonhosted.org/packages/fb/6f/4e78c3b97686b871db9be6f31d64e9264e889f8c9d7ab33c771f847f79b7/charset_normalizer-3.4.0-cp313-cp313-manylinux_2_17_s390x.manylinux2014_s390x.whl", hash = "sha256:35c404d74c2926d0287fbd63ed5d27eb911eb9e4a3bb2c6d294f3cfd4a9e0c23", size = 142214 },
    { url = "https://files.pythonhosted.org/packages/2b/c9/1c8fe3ce05d30c87eff498592c89015b19fade13df42850aafae09e94f35/charset_normalizer-3.4.0-cp313-cp313-manylinux_2_17_x86_64.manylinux2014_x86_64.whl", hash = "sha256:4796efc4faf6b53a18e3d46343535caed491776a22af773f366534056c4e1fbc", size = 144104 },
    { url = "https://files.pythonhosted.org/packages/ee/68/efad5dcb306bf37db7db338338e7bb8ebd8cf38ee5bbd5ceaaaa46f257e6/charset_normalizer-3.4.0-cp313-cp313-manylinux_2_5_i686.manylinux1_i686.manylinux_2_17_i686.manylinux2014_i686.whl", hash = "sha256:e7fdd52961feb4c96507aa649550ec2a0d527c086d284749b2f582f2d40a2e0d", size = 146255 },
    { url = "https://files.pythonhosted.org/packages/0c/75/1ed813c3ffd200b1f3e71121c95da3f79e6d2a96120163443b3ad1057505/charset_normalizer-3.4.0-cp313-cp313-musllinux_1_2_aarch64.whl", hash = "sha256:92db3c28b5b2a273346bebb24857fda45601aef6ae1c011c0a997106581e8a88", size = 140251 },
    { url = "https://files.pythonhosted.org/packages/7d/0d/6f32255c1979653b448d3c709583557a4d24ff97ac4f3a5be156b2e6a210/charset_normalizer-3.4.0-cp313-cp313-musllinux_1_2_i686.whl", hash = "sha256:ab973df98fc99ab39080bfb0eb3a925181454d7c3ac8a1e695fddfae696d9e90", size = 148474 },
    { url = "https://files.pythonhosted.org/packages/ac/a0/c1b5298de4670d997101fef95b97ac440e8c8d8b4efa5a4d1ef44af82f0d/charset_normalizer-3.4.0-cp313-cp313-musllinux_1_2_ppc64le.whl", hash = "sha256:4b67fdab07fdd3c10bb21edab3cbfe8cf5696f453afce75d815d9d7223fbe88b", size = 151849 },
    { url = "https://files.pythonhosted.org/packages/04/4f/b3961ba0c664989ba63e30595a3ed0875d6790ff26671e2aae2fdc28a399/charset_normalizer-3.4.0-cp313-cp313-musllinux_1_2_s390x.whl", hash = "sha256:aa41e526a5d4a9dfcfbab0716c7e8a1b215abd3f3df5a45cf18a12721d31cb5d", size = 149781 },
    { url = "https://files.pythonhosted.org/packages/d8/90/6af4cd042066a4adad58ae25648a12c09c879efa4849c705719ba1b23d8c/charset_normalizer-3.4.0-cp313-cp313-musllinux_1_2_x86_64.whl", hash = "sha256:ffc519621dce0c767e96b9c53f09c5d215578e10b02c285809f76509a3931482", size = 144970 },
    { url = "https://files.pythonhosted.org/packages/cc/67/e5e7e0cbfefc4ca79025238b43cdf8a2037854195b37d6417f3d0895c4c2/charset_normalizer-3.4.0-cp313-cp313-win32.whl", hash = "sha256:f19c1585933c82098c2a520f8ec1227f20e339e33aca8fa6f956f6691b784e67", size = 94973 },
    { url = "https://files.pythonhosted.org/packages/65/97/fc9bbc54ee13d33dc54a7fcf17b26368b18505500fc01e228c27b5222d80/charset_normalizer-3.4.0-cp313-cp313-win_amd64.whl", hash = "sha256:707b82d19e65c9bd28b81dde95249b07bf9f5b90ebe1ef17d9b57473f8a64b7b", size = 102308 },
    { url = "https://files.pythonhosted.org/packages/bf/9b/08c0432272d77b04803958a4598a51e2a4b51c06640af8b8f0f908c18bf2/charset_normalizer-3.4.0-py3-none-any.whl", hash = "sha256:fe9f97feb71aa9896b81973a7bbada8c49501dc73e58a10fcef6663af95e5079", size = 49446 },
]

[[package]]
name = "click"
version = "8.1.8"
source = { registry = "https://pypi.org/simple" }
dependencies = [
    { name = "colorama", marker = "platform_system == 'Windows'" },
]
sdist = { url = "https://files.pythonhosted.org/packages/b9/2e/0090cbf739cee7d23781ad4b89a9894a41538e4fcf4c31dcdd705b78eb8b/click-8.1.8.tar.gz", hash = "sha256:ed53c9d8990d83c2a27deae68e4ee337473f6330c040a31d4225c9574d16096a", size = 226593 }
wheels = [
    { url = "https://files.pythonhosted.org/packages/7e/d4/7ebdbd03970677812aac39c869717059dbb71a4cfc033ca6e5221787892c/click-8.1.8-py3-none-any.whl", hash = "sha256:63c132bbbed01578a06712a2d1f497bb62d9c1c0d329b7903a866228027263b2", size = 98188 },
]

[[package]]
name = "colorama"
version = "0.4.6"
source = { registry = "https://pypi.org/simple" }
sdist = { url = "https://files.pythonhosted.org/packages/d8/53/6f443c9a4a8358a93a6792e2acffb9d9d5cb0a5cfd8802644b7b1c9a02e4/colorama-0.4.6.tar.gz", hash = "sha256:08695f5cb7ed6e0531a20572697297273c47b8cae5a63ffc6d6ed5c201be6e44", size = 27697 }
wheels = [
    { url = "https://files.pythonhosted.org/packages/d1/d6/3965ed04c63042e047cb6a3e6ed1a63a35087b6a609aa3a15ed8ac56c221/colorama-0.4.6-py2.py3-none-any.whl", hash = "sha256:4f1d9991f5acc0ca119f9d443620b77f9d6b33703e51011c16baf57afb285fc6", size = 25335 },
]

[[package]]
name = "comm"
version = "0.2.2"
source = { registry = "https://pypi.org/simple" }
dependencies = [
    { name = "traitlets" },
]
sdist = { url = "https://files.pythonhosted.org/packages/e9/a8/fb783cb0abe2b5fded9f55e5703015cdf1c9c85b3669087c538dd15a6a86/comm-0.2.2.tar.gz", hash = "sha256:3fd7a84065306e07bea1773df6eb8282de51ba82f77c72f9c85716ab11fe980e", size = 6210 }
wheels = [
    { url = "https://files.pythonhosted.org/packages/e6/75/49e5bfe642f71f272236b5b2d2691cf915a7283cc0ceda56357b61daa538/comm-0.2.2-py3-none-any.whl", hash = "sha256:e6fb86cb70ff661ee8c9c14e7d36d6de3b4066f1441be4063df9c5009f0a64d3", size = 7180 },
]

[[package]]
name = "cryptography"
version = "44.0.0"
source = { registry = "https://pypi.org/simple" }
dependencies = [
    { name = "cffi", marker = "platform_python_implementation != 'PyPy'" },
]
sdist = { url = "https://files.pythonhosted.org/packages/91/4c/45dfa6829acffa344e3967d6006ee4ae8be57af746ae2eba1c431949b32c/cryptography-44.0.0.tar.gz", hash = "sha256:cd4e834f340b4293430701e772ec543b0fbe6c2dea510a5286fe0acabe153a02", size = 710657 }
wheels = [
    { url = "https://files.pythonhosted.org/packages/55/09/8cc67f9b84730ad330b3b72cf867150744bf07ff113cda21a15a1c6d2c7c/cryptography-44.0.0-cp37-abi3-macosx_10_9_universal2.whl", hash = "sha256:84111ad4ff3f6253820e6d3e58be2cc2a00adb29335d4cacb5ab4d4d34f2a123", size = 6541833 },
    { url = "https://files.pythonhosted.org/packages/7e/5b/3759e30a103144e29632e7cb72aec28cedc79e514b2ea8896bb17163c19b/cryptography-44.0.0-cp37-abi3-manylinux_2_17_aarch64.manylinux2014_aarch64.whl", hash = "sha256:b15492a11f9e1b62ba9d73c210e2416724633167de94607ec6069ef724fad092", size = 3922710 },
    { url = "https://files.pythonhosted.org/packages/5f/58/3b14bf39f1a0cfd679e753e8647ada56cddbf5acebffe7db90e184c76168/cryptography-44.0.0-cp37-abi3-manylinux_2_17_x86_64.manylinux2014_x86_64.whl", hash = "sha256:831c3c4d0774e488fdc83a1923b49b9957d33287de923d58ebd3cec47a0ae43f", size = 4137546 },
    { url = "https://files.pythonhosted.org/packages/98/65/13d9e76ca19b0ba5603d71ac8424b5694415b348e719db277b5edc985ff5/cryptography-44.0.0-cp37-abi3-manylinux_2_28_aarch64.whl", hash = "sha256:761817a3377ef15ac23cd7834715081791d4ec77f9297ee694ca1ee9c2c7e5eb", size = 3915420 },
    { url = "https://files.pythonhosted.org/packages/b1/07/40fe09ce96b91fc9276a9ad272832ead0fddedcba87f1190372af8e3039c/cryptography-44.0.0-cp37-abi3-manylinux_2_28_x86_64.whl", hash = "sha256:3c672a53c0fb4725a29c303be906d3c1fa99c32f58abe008a82705f9ee96f40b", size = 4154498 },
    { url = "https://files.pythonhosted.org/packages/75/ea/af65619c800ec0a7e4034207aec543acdf248d9bffba0533342d1bd435e1/cryptography-44.0.0-cp37-abi3-manylinux_2_34_aarch64.whl", hash = "sha256:4ac4c9f37eba52cb6fbeaf5b59c152ea976726b865bd4cf87883a7e7006cc543", size = 3932569 },
    { url = "https://files.pythonhosted.org/packages/c7/af/d1deb0c04d59612e3d5e54203159e284d3e7a6921e565bb0eeb6269bdd8a/cryptography-44.0.0-cp37-abi3-musllinux_1_2_aarch64.whl", hash = "sha256:ed3534eb1090483c96178fcb0f8893719d96d5274dfde98aa6add34614e97c8e", size = 4016721 },
    { url = "https://files.pythonhosted.org/packages/bd/69/7ca326c55698d0688db867795134bdfac87136b80ef373aaa42b225d6dd5/cryptography-44.0.0-cp37-abi3-musllinux_1_2_x86_64.whl", hash = "sha256:f3f6fdfa89ee2d9d496e2c087cebef9d4fcbb0ad63c40e821b39f74bf48d9c5e", size = 4240915 },
    { url = "https://files.pythonhosted.org/packages/ef/d4/cae11bf68c0f981e0413906c6dd03ae7fa864347ed5fac40021df1ef467c/cryptography-44.0.0-cp37-abi3-win32.whl", hash = "sha256:eb33480f1bad5b78233b0ad3e1b0be21e8ef1da745d8d2aecbb20671658b9053", size = 2757925 },
    { url = "https://files.pythonhosted.org/packages/64/b1/50d7739254d2002acae64eed4fc43b24ac0cc44bf0a0d388d1ca06ec5bb1/cryptography-44.0.0-cp37-abi3-win_amd64.whl", hash = "sha256:abc998e0c0eee3c8a1904221d3f67dcfa76422b23620173e28c11d3e626c21bd", size = 3202055 },
    { url = "https://files.pythonhosted.org/packages/11/18/61e52a3d28fc1514a43b0ac291177acd1b4de00e9301aaf7ef867076ff8a/cryptography-44.0.0-cp39-abi3-macosx_10_9_universal2.whl", hash = "sha256:660cb7312a08bc38be15b696462fa7cc7cd85c3ed9c576e81f4dc4d8b2b31591", size = 6542801 },
    { url = "https://files.pythonhosted.org/packages/1a/07/5f165b6c65696ef75601b781a280fc3b33f1e0cd6aa5a92d9fb96c410e97/cryptography-44.0.0-cp39-abi3-manylinux_2_17_aarch64.manylinux2014_aarch64.whl", hash = "sha256:1923cb251c04be85eec9fda837661c67c1049063305d6be5721643c22dd4e2b7", size = 3922613 },
    { url = "https://files.pythonhosted.org/packages/28/34/6b3ac1d80fc174812486561cf25194338151780f27e438526f9c64e16869/cryptography-44.0.0-cp39-abi3-manylinux_2_17_x86_64.manylinux2014_x86_64.whl", hash = "sha256:404fdc66ee5f83a1388be54300ae978b2efd538018de18556dde92575e05defc", size = 4137925 },
    { url = "https://files.pythonhosted.org/packages/d0/c7/c656eb08fd22255d21bc3129625ed9cd5ee305f33752ef2278711b3fa98b/cryptography-44.0.0-cp39-abi3-manylinux_2_28_aarch64.whl", hash = "sha256:c5eb858beed7835e5ad1faba59e865109f3e52b3783b9ac21e7e47dc5554e289", size = 3915417 },
    { url = "https://files.pythonhosted.org/packages/ef/82/72403624f197af0db6bac4e58153bc9ac0e6020e57234115db9596eee85d/cryptography-44.0.0-cp39-abi3-manylinux_2_28_x86_64.whl", hash = "sha256:f53c2c87e0fb4b0c00fa9571082a057e37690a8f12233306161c8f4b819960b7", size = 4155160 },
    { url = "https://files.pythonhosted.org/packages/a2/cd/2f3c440913d4329ade49b146d74f2e9766422e1732613f57097fea61f344/cryptography-44.0.0-cp39-abi3-manylinux_2_34_aarch64.whl", hash = "sha256:9e6fc8a08e116fb7c7dd1f040074c9d7b51d74a8ea40d4df2fc7aa08b76b9e6c", size = 3932331 },
    { url = "https://files.pythonhosted.org/packages/7f/df/8be88797f0a1cca6e255189a57bb49237402b1880d6e8721690c5603ac23/cryptography-44.0.0-cp39-abi3-musllinux_1_2_aarch64.whl", hash = "sha256:d2436114e46b36d00f8b72ff57e598978b37399d2786fd39793c36c6d5cb1c64", size = 4017372 },
    { url = "https://files.pythonhosted.org/packages/af/36/5ccc376f025a834e72b8e52e18746b927f34e4520487098e283a719c205e/cryptography-44.0.0-cp39-abi3-musllinux_1_2_x86_64.whl", hash = "sha256:a01956ddfa0a6790d594f5b34fc1bfa6098aca434696a03cfdbe469b8ed79285", size = 4239657 },
    { url = "https://files.pythonhosted.org/packages/46/b0/f4f7d0d0bcfbc8dd6296c1449be326d04217c57afb8b2594f017eed95533/cryptography-44.0.0-cp39-abi3-win32.whl", hash = "sha256:eca27345e1214d1b9f9490d200f9db5a874479be914199194e746c893788d417", size = 2758672 },
    { url = "https://files.pythonhosted.org/packages/97/9b/443270b9210f13f6ef240eff73fd32e02d381e7103969dc66ce8e89ee901/cryptography-44.0.0-cp39-abi3-win_amd64.whl", hash = "sha256:708ee5f1bafe76d041b53a4f95eb28cdeb8d18da17e597d46d7833ee59b97ede", size = 3202071 },
]

[[package]]
name = "decorator"
version = "5.1.1"
source = { registry = "https://pypi.org/simple" }
sdist = { url = "https://files.pythonhosted.org/packages/66/0c/8d907af351aa16b42caae42f9d6aa37b900c67308052d10fdce809f8d952/decorator-5.1.1.tar.gz", hash = "sha256:637996211036b6385ef91435e4fae22989472f9d571faba8927ba8253acbc330", size = 35016 }
wheels = [
    { url = "https://files.pythonhosted.org/packages/d5/50/83c593b07763e1161326b3b8c6686f0f4b0f24d5526546bee538c89837d6/decorator-5.1.1-py3-none-any.whl", hash = "sha256:b8c3f85900b9dc423225913c5aace94729fe1fa9763b38939a95226f02d37186", size = 9073 },
]

[[package]]
name = "distlib"
version = "0.3.9"
source = { registry = "https://pypi.org/simple" }
sdist = { url = "https://files.pythonhosted.org/packages/0d/dd/1bec4c5ddb504ca60fc29472f3d27e8d4da1257a854e1d96742f15c1d02d/distlib-0.3.9.tar.gz", hash = "sha256:a60f20dea646b8a33f3e7772f74dc0b2d0772d2837ee1342a00645c81edf9403", size = 613923 }
wheels = [
    { url = "https://files.pythonhosted.org/packages/91/a1/cf2472db20f7ce4a6be1253a81cfdf85ad9c7885ffbed7047fb72c24cf87/distlib-0.3.9-py2.py3-none-any.whl", hash = "sha256:47f8c22fd27c27e25a65601af709b38e4f0a45ea4fc2e710f65755fa8caaaf87", size = 468973 },
]

[[package]]
name = "duckdb"
version = "1.1.3"
source = { registry = "https://pypi.org/simple" }
sdist = { url = "https://files.pythonhosted.org/packages/a0/d7/ec014b351b6bb026d5f473b1d0ec6bd6ba40786b9abbf530b4c9041d9895/duckdb-1.1.3.tar.gz", hash = "sha256:68c3a46ab08836fe041d15dcbf838f74a990d551db47cb24ab1c4576fc19351c", size = 12240672 }
wheels = [
    { url = "https://files.pythonhosted.org/packages/57/d0/96127582230183dc36f1209d5e8e67f54b3459b3b9794603305d816f350a/duckdb-1.1.3-cp311-cp311-macosx_12_0_arm64.whl", hash = "sha256:4f0e2e5a6f5a53b79aee20856c027046fba1d73ada6178ed8467f53c3877d5e0", size = 15469495 },
    { url = "https://files.pythonhosted.org/packages/70/07/b78b435f8fe85c23ee2d49a01dc9599bb4a272c40f2a6bf67ff75958bdad/duckdb-1.1.3-cp311-cp311-macosx_12_0_universal2.whl", hash = "sha256:911d58c22645bfca4a5a049ff53a0afd1537bc18fedb13bc440b2e5af3c46148", size = 32318595 },
    { url = "https://files.pythonhosted.org/packages/6c/d8/253b3483fc554daf72503ba0f112404f75be6bbd7ca7047e804873cbb182/duckdb-1.1.3-cp311-cp311-macosx_12_0_x86_64.whl", hash = "sha256:c443d3d502335e69fc1e35295fcfd1108f72cb984af54c536adfd7875e79cee5", size = 16934057 },
    { url = "https://files.pythonhosted.org/packages/f8/11/908a8fb73cef8304d3f4eab7f27cc489f6fd675f921d382c83c55253be86/duckdb-1.1.3-cp311-cp311-manylinux_2_17_aarch64.manylinux2014_aarch64.whl", hash = "sha256:0a55169d2d2e2e88077d91d4875104b58de45eff6a17a59c7dc41562c73df4be", size = 18498214 },
    { url = "https://files.pythonhosted.org/packages/bf/56/f627b6fcd4aa34015a15449d852ccb78d7cc6eda654aa20c1d378e99fa76/duckdb-1.1.3-cp311-cp311-manylinux_2_17_x86_64.manylinux2014_x86_64.whl", hash = "sha256:9d0767ada9f06faa5afcf63eb7ba1befaccfbcfdac5ff86f0168c673dd1f47aa", size = 20149376 },
    { url = "https://files.pythonhosted.org/packages/b5/1d/c318dada688119b9ca975d431f9b38bde8dda41b6d18cc06e0dc52123788/duckdb-1.1.3-cp311-cp311-manylinux_2_24_aarch64.manylinux_2_28_aarch64.whl", hash = "sha256:51c6d79e05b4a0933672b1cacd6338f882158f45ef9903aef350c4427d9fc898", size = 18293289 },
    { url = "https://files.pythonhosted.org/packages/37/8e/fd346444b270ffe52e06c1af1243eaae30ab651c1d59f51711e3502fd060/duckdb-1.1.3-cp311-cp311-musllinux_1_2_x86_64.whl", hash = "sha256:183ac743f21c6a4d6adfd02b69013d5fd78e5e2cd2b4db023bc8a95457d4bc5d", size = 21622129 },
    { url = "https://files.pythonhosted.org/packages/18/aa/804c1cf5077b6f17d752b23637d9ef53eaad77ea73ee43d4c12bff480e36/duckdb-1.1.3-cp311-cp311-win_amd64.whl", hash = "sha256:a30dd599b8090ea6eafdfb5a9f1b872d78bac318b6914ada2d35c7974d643640", size = 10954756 },
    { url = "https://files.pythonhosted.org/packages/9b/ff/7ee500f4cff0d2a581c1afdf2c12f70ee3bf1a61041fea4d88934a35a7a3/duckdb-1.1.3-cp312-cp312-macosx_12_0_arm64.whl", hash = "sha256:a433ae9e72c5f397c44abdaa3c781d94f94f4065bcbf99ecd39433058c64cb38", size = 15482881 },
    { url = "https://files.pythonhosted.org/packages/28/16/dda10da6bde54562c3cb0002ca3b7678e3108fa73ac9b7509674a02c5249/duckdb-1.1.3-cp312-cp312-macosx_12_0_universal2.whl", hash = "sha256:d08308e0a46c748d9c30f1d67ee1143e9c5ea3fbcccc27a47e115b19e7e78aa9", size = 32349440 },
    { url = "https://files.pythonhosted.org/packages/2e/c2/06f7f7a51a1843c9384e1637abb6bbebc29367710ffccc7e7e52d72b3dd9/duckdb-1.1.3-cp312-cp312-macosx_12_0_x86_64.whl", hash = "sha256:5d57776539211e79b11e94f2f6d63de77885f23f14982e0fac066f2885fcf3ff", size = 16953473 },
    { url = "https://files.pythonhosted.org/packages/1a/84/9991221ef7dde79d85231f20646e1b12d645490cd8be055589276f62847e/duckdb-1.1.3-cp312-cp312-manylinux_2_17_aarch64.manylinux2014_aarch64.whl", hash = "sha256:e59087dbbb63705f2483544e01cccf07d5b35afa58be8931b224f3221361d537", size = 18491915 },
    { url = "https://files.pythonhosted.org/packages/aa/76/330fe16f12b7ddda0c664ba9869f3afbc8773dbe17ae750121d407dc0f37/duckdb-1.1.3-cp312-cp312-manylinux_2_17_x86_64.manylinux2014_x86_64.whl", hash = "sha256:4ebf5f60ddbd65c13e77cddb85fe4af671d31b851f125a4d002a313696af43f1", size = 20150288 },
    { url = "https://files.pythonhosted.org/packages/c4/88/e4b08b7a5d08c0f65f6c7a6594de64431ce7df38d7258511417ba7989ad3/duckdb-1.1.3-cp312-cp312-manylinux_2_24_aarch64.manylinux_2_28_aarch64.whl", hash = "sha256:e4ef7ba97a65bd39d66f2a7080e6fb60e7c3e41d4c1e19245f90f53b98e3ac32", size = 18296560 },
    { url = "https://files.pythonhosted.org/packages/1a/32/011e6e3ce14375a1ba01a588c119ad82be757f847c6b60207e0762d9ec3a/duckdb-1.1.3-cp312-cp312-musllinux_1_2_x86_64.whl", hash = "sha256:f58db1b65593ff796c8ea6e63e2e144c944dd3d51c8d8e40dffa7f41693d35d3", size = 21635270 },
    { url = "https://files.pythonhosted.org/packages/f2/eb/58d4e0eccdc7b3523c062d008ad9eef28edccf88591d1a78659c809fe6e8/duckdb-1.1.3-cp312-cp312-win_amd64.whl", hash = "sha256:e86006958e84c5c02f08f9b96f4bc26990514eab329b1b4f71049b3727ce5989", size = 10955715 },
    { url = "https://files.pythonhosted.org/packages/81/d1/2462492531d4715b2ede272a26519b37f21cf3f8c85b3eb88da5b7be81d8/duckdb-1.1.3-cp313-cp313-macosx_12_0_arm64.whl", hash = "sha256:0897f83c09356206ce462f62157ce064961a5348e31ccb2a557a7531d814e70e", size = 15483282 },
    { url = "https://files.pythonhosted.org/packages/af/a5/ec595aa223b911a62f24393908a8eaf8e0ed1c7c07eca5008f22aab070bc/duckdb-1.1.3-cp313-cp313-macosx_12_0_universal2.whl", hash = "sha256:cddc6c1a3b91dcc5f32493231b3ba98f51e6d3a44fe02839556db2b928087378", size = 32350342 },
    { url = "https://files.pythonhosted.org/packages/08/27/e35116ab1ada5e54e52424e52d16ee9ae82db129025294e19c1d48a8b2b1/duckdb-1.1.3-cp313-cp313-macosx_12_0_x86_64.whl", hash = "sha256:1d9ab6143e73bcf17d62566e368c23f28aa544feddfd2d8eb50ef21034286f24", size = 16953863 },
    { url = "https://files.pythonhosted.org/packages/0d/ac/f2db3969a56cd96a3ba78b0fd161939322fb134bd07c98ecc7a7015d3efa/duckdb-1.1.3-cp313-cp313-manylinux_2_17_aarch64.manylinux2014_aarch64.whl", hash = "sha256:2f073d15d11a328f2e6d5964a704517e818e930800b7f3fa83adea47f23720d3", size = 18494301 },
    { url = "https://files.pythonhosted.org/packages/cf/66/d0be7c9518b1b92185018bacd851f977a101c9818686f667bbf884abcfbc/duckdb-1.1.3-cp313-cp313-manylinux_2_17_x86_64.manylinux2014_x86_64.whl", hash = "sha256:d5724fd8a49e24d730be34846b814b98ba7c304ca904fbdc98b47fa95c0b0cee", size = 20150992 },
    { url = "https://files.pythonhosted.org/packages/47/ae/c2df66e3716705f48775e692a1b8accbf3dc6e2c27a0ae307fb4b063e115/duckdb-1.1.3-cp313-cp313-manylinux_2_24_aarch64.manylinux_2_28_aarch64.whl", hash = "sha256:51e7dbd968b393343b226ab3f3a7b5a68dee6d3fe59be9d802383bf916775cb8", size = 18297818 },
    { url = "https://files.pythonhosted.org/packages/8e/7e/10310b754b7ec3349c411a0a88ecbf327c49b5714e3d35200e69c13fb093/duckdb-1.1.3-cp313-cp313-musllinux_1_2_x86_64.whl", hash = "sha256:00cca22df96aa3473fe4584f84888e2cf1c516e8c2dd837210daec44eadba586", size = 21635169 },
    { url = "https://files.pythonhosted.org/packages/83/be/46c0b89c9d4e1ba90af9bc184e88672c04d420d41342e4dc359c78d05981/duckdb-1.1.3-cp313-cp313-win_amd64.whl", hash = "sha256:77f26884c7b807c7edd07f95cf0b00e6d47f0de4a534ac1706a58f8bc70d0d31", size = 10955826 },
]

[[package]]
name = "executing"
version = "2.1.0"
source = { registry = "https://pypi.org/simple" }
sdist = { url = "https://files.pythonhosted.org/packages/8c/e3/7d45f492c2c4a0e8e0fad57d081a7c8a0286cdd86372b070cca1ec0caa1e/executing-2.1.0.tar.gz", hash = "sha256:8ea27ddd260da8150fa5a708269c4a10e76161e2496ec3e587da9e3c0fe4b9ab", size = 977485 }
wheels = [
    { url = "https://files.pythonhosted.org/packages/b5/fd/afcd0496feca3276f509df3dbd5dae726fcc756f1a08d9e25abe1733f962/executing-2.1.0-py2.py3-none-any.whl", hash = "sha256:8d63781349375b5ebccc3142f4b30350c0cd9c79f921cde38be2be4637e98eaf", size = 25805 },
]

[[package]]
name = "filelock"
version = "3.16.1"
source = { registry = "https://pypi.org/simple" }
sdist = { url = "https://files.pythonhosted.org/packages/9d/db/3ef5bb276dae18d6ec2124224403d1d67bccdbefc17af4cc8f553e341ab1/filelock-3.16.1.tar.gz", hash = "sha256:c249fbfcd5db47e5e2d6d62198e565475ee65e4831e2561c8e313fa7eb961435", size = 18037 }
wheels = [
    { url = "https://files.pythonhosted.org/packages/b9/f8/feced7779d755758a52d1f6635d990b8d98dc0a29fa568bbe0625f18fdf3/filelock-3.16.1-py3-none-any.whl", hash = "sha256:2082e5703d51fbf98ea75855d9d5527e33d8ff23099bec374a134febee6946b0", size = 16163 },
]

[[package]]
name = "flask"
version = "3.1.0"
source = { registry = "https://pypi.org/simple" }
dependencies = [
    { name = "blinker" },
    { name = "click" },
    { name = "itsdangerous" },
    { name = "jinja2" },
    { name = "werkzeug" },
]
sdist = { url = "https://files.pythonhosted.org/packages/89/50/dff6380f1c7f84135484e176e0cac8690af72fa90e932ad2a0a60e28c69b/flask-3.1.0.tar.gz", hash = "sha256:5f873c5184c897c8d9d1b05df1e3d01b14910ce69607a117bd3277098a5836ac", size = 680824 }
wheels = [
    { url = "https://files.pythonhosted.org/packages/af/47/93213ee66ef8fae3b93b3e29206f6b251e65c97bd91d8e1c5596ef15af0a/flask-3.1.0-py3-none-any.whl", hash = "sha256:d667207822eb83f1c4b50949b1623c8fc8d51f2341d65f72e1a1815397551136", size = 102979 },
]

[[package]]
name = "gunicorn"
version = "23.0.0"
source = { registry = "https://pypi.org/simple" }
dependencies = [
    { name = "packaging" },
]
sdist = { url = "https://files.pythonhosted.org/packages/34/72/9614c465dc206155d93eff0ca20d42e1e35afc533971379482de953521a4/gunicorn-23.0.0.tar.gz", hash = "sha256:f014447a0101dc57e294f6c18ca6b40227a4c90e9bdb586042628030cba004ec", size = 375031 }
wheels = [
    { url = "https://files.pythonhosted.org/packages/cb/7d/6dac2a6e1eba33ee43f318edbed4ff29151a49b5d37f080aad1e6469bca4/gunicorn-23.0.0-py3-none-any.whl", hash = "sha256:ec400d38950de4dfd418cff8328b2c8faed0edb0d517d3394e457c317908ca4d", size = 85029 },
]

[[package]]
name = "identify"
version = "2.6.3"
source = { registry = "https://pypi.org/simple" }
sdist = { url = "https://files.pythonhosted.org/packages/1a/5f/05f0d167be94585d502b4adf8c7af31f1dc0b1c7e14f9938a88fdbbcf4a7/identify-2.6.3.tar.gz", hash = "sha256:62f5dae9b5fef52c84cc188514e9ea4f3f636b1d8799ab5ebc475471f9e47a02", size = 99179 }
wheels = [
    { url = "https://files.pythonhosted.org/packages/c9/f5/09644a3ad803fae9eca8efa17e1f2aef380c7f0b02f7ec4e8d446e51d64a/identify-2.6.3-py2.py3-none-any.whl", hash = "sha256:9edba65473324c2ea9684b1f944fe3191db3345e50b6d04571d10ed164f8d7bd", size = 99049 },
]

[[package]]
name = "idna"
version = "3.10"
source = { registry = "https://pypi.org/simple" }
sdist = { url = "https://files.pythonhosted.org/packages/f1/70/7703c29685631f5a7590aa73f1f1d3fa9a380e654b86af429e0934a32f7d/idna-3.10.tar.gz", hash = "sha256:12f65c9b470abda6dc35cf8e63cc574b1c52b11df2c86030af0ac09b01b13ea9", size = 190490 }
wheels = [
    { url = "https://files.pythonhosted.org/packages/76/c6/c88e154df9c4e1a2a66ccf0005a88dfb2650c1dffb6f5ce603dfbd452ce3/idna-3.10-py3-none-any.whl", hash = "sha256:946d195a0d259cbba61165e88e65941f16e9b36ea6ddb97f00452bae8b1287d3", size = 70442 },
]

[[package]]
name = "iniconfig"
version = "2.0.0"
source = { registry = "https://pypi.org/simple" }
sdist = { url = "https://files.pythonhosted.org/packages/d7/4b/cbd8e699e64a6f16ca3a8220661b5f83792b3017d0f79807cb8708d33913/iniconfig-2.0.0.tar.gz", hash = "sha256:2d91e135bf72d31a410b17c16da610a82cb55f6b0477d1a902134b24a455b8b3", size = 4646 }
wheels = [
    { url = "https://files.pythonhosted.org/packages/ef/a6/62565a6e1cf69e10f5727360368e451d4b7f58beeac6173dc9db836a5b46/iniconfig-2.0.0-py3-none-any.whl", hash = "sha256:b6a85871a79d2e3b22d2d1b94ac2824226a63c6b741c88f7ae975f18b6778374", size = 5892 },
]

[[package]]
name = "ipython"
version = "8.31.0"
source = { registry = "https://pypi.org/simple" }
dependencies = [
    { name = "colorama", marker = "sys_platform == 'win32'" },
    { name = "decorator" },
    { name = "jedi" },
    { name = "matplotlib-inline" },
    { name = "pexpect", marker = "sys_platform != 'emscripten' and sys_platform != 'win32'" },
    { name = "prompt-toolkit" },
    { name = "pygments" },
    { name = "stack-data" },
    { name = "traitlets" },
    { name = "typing-extensions", marker = "python_full_version < '3.12'" },
]
sdist = { url = "https://files.pythonhosted.org/packages/01/35/6f90fdddff7a08b7b715fccbd2427b5212c9525cd043d26fdc45bee0708d/ipython-8.31.0.tar.gz", hash = "sha256:b6a2274606bec6166405ff05e54932ed6e5cfecaca1fc05f2cacde7bb074d70b", size = 5501011 }
wheels = [
    { url = "https://files.pythonhosted.org/packages/04/60/d0feb6b6d9fe4ab89fe8fe5b47cbf6cd936bfd9f1e7ffa9d0015425aeed6/ipython-8.31.0-py3-none-any.whl", hash = "sha256:46ec58f8d3d076a61d128fe517a51eb730e3aaf0c184ea8c17d16e366660c6a6", size = 821583 },
]

[[package]]
name = "ipywidgets"
version = "8.1.5"
source = { registry = "https://pypi.org/simple" }
dependencies = [
    { name = "comm" },
    { name = "ipython" },
    { name = "jupyterlab-widgets" },
    { name = "traitlets" },
    { name = "widgetsnbextension" },
]
sdist = { url = "https://files.pythonhosted.org/packages/c7/4c/dab2a281b07596a5fc220d49827fe6c794c66f1493d7a74f1df0640f2cc5/ipywidgets-8.1.5.tar.gz", hash = "sha256:870e43b1a35656a80c18c9503bbf2d16802db1cb487eec6fab27d683381dde17", size = 116723 }
wheels = [
    { url = "https://files.pythonhosted.org/packages/22/2d/9c0b76f2f9cc0ebede1b9371b6f317243028ed60b90705863d493bae622e/ipywidgets-8.1.5-py3-none-any.whl", hash = "sha256:3290f526f87ae6e77655555baba4f36681c555b8bdbbff430b70e52c34c86245", size = 139767 },
]

[[package]]
name = "isodate"
version = "0.7.2"
source = { registry = "https://pypi.org/simple" }
sdist = { url = "https://files.pythonhosted.org/packages/54/4d/e940025e2ce31a8ce1202635910747e5a87cc3a6a6bb2d00973375014749/isodate-0.7.2.tar.gz", hash = "sha256:4cd1aa0f43ca76f4a6c6c0292a85f40b35ec2e43e315b59f06e6d32171a953e6", size = 29705 }
wheels = [
    { url = "https://files.pythonhosted.org/packages/15/aa/0aca39a37d3c7eb941ba736ede56d689e7be91cab5d9ca846bde3999eba6/isodate-0.7.2-py3-none-any.whl", hash = "sha256:28009937d8031054830160fce6d409ed342816b543597cece116d966c6d99e15", size = 22320 },
]

[[package]]
name = "itsdangerous"
version = "2.2.0"
source = { registry = "https://pypi.org/simple" }
sdist = { url = "https://files.pythonhosted.org/packages/9c/cb/8ac0172223afbccb63986cc25049b154ecfb5e85932587206f42317be31d/itsdangerous-2.2.0.tar.gz", hash = "sha256:e0050c0b7da1eea53ffaf149c0cfbb5c6e2e2b69c4bef22c81fa6eb73e5f6173", size = 54410 }
wheels = [
    { url = "https://files.pythonhosted.org/packages/04/96/92447566d16df59b2a776c0fb82dbc4d9e07cd95062562af01e408583fc4/itsdangerous-2.2.0-py3-none-any.whl", hash = "sha256:c6242fc49e35958c8b15141343aa660db5fc54d4f13a1db01a3f5891b98700ef", size = 16234 },
]

[[package]]
name = "jedi"
version = "0.19.2"
source = { registry = "https://pypi.org/simple" }
dependencies = [
    { name = "parso" },
]
sdist = { url = "https://files.pythonhosted.org/packages/72/3a/79a912fbd4d8dd6fbb02bf69afd3bb72cf0c729bb3063c6f4498603db17a/jedi-0.19.2.tar.gz", hash = "sha256:4770dc3de41bde3966b02eb84fbcf557fb33cce26ad23da12c742fb50ecb11f0", size = 1231287 }
wheels = [
    { url = "https://files.pythonhosted.org/packages/c0/5a/9cac0c82afec3d09ccd97c8b6502d48f165f9124db81b4bcb90b4af974ee/jedi-0.19.2-py2.py3-none-any.whl", hash = "sha256:a8ef22bde8490f57fe5c7681a3c83cb58874daf72b4784de3cce5b6ef6edb5b9", size = 1572278 },
]

[[package]]
name = "jinja2"
version = "3.1.5"
source = { registry = "https://pypi.org/simple" }
dependencies = [
    { name = "markupsafe" },
]
sdist = { url = "https://files.pythonhosted.org/packages/af/92/b3130cbbf5591acf9ade8708c365f3238046ac7cb8ccba6e81abccb0ccff/jinja2-3.1.5.tar.gz", hash = "sha256:8fefff8dc3034e27bb80d67c671eb8a9bc424c0ef4c0826edbff304cceff43bb", size = 244674 }
wheels = [
    { url = "https://files.pythonhosted.org/packages/bd/0f/2ba5fbcd631e3e88689309dbe978c5769e883e4b84ebfe7da30b43275c5a/jinja2-3.1.5-py3-none-any.whl", hash = "sha256:aba0f4dc9ed8013c424088f68a5c226f7d6097ed89b246d7749c2ec4175c6adb", size = 134596 },
]

[[package]]
<<<<<<< HEAD
name = "jsonschema"
version = "4.23.0"
source = { registry = "https://pypi.org/simple" }
dependencies = [
    { name = "attrs" },
    { name = "jsonschema-specifications" },
    { name = "referencing" },
    { name = "rpds-py" },
]
sdist = { url = "https://files.pythonhosted.org/packages/38/2e/03362ee4034a4c917f697890ccd4aec0800ccf9ded7f511971c75451deec/jsonschema-4.23.0.tar.gz", hash = "sha256:d71497fef26351a33265337fa77ffeb82423f3ea21283cd9467bb03999266bc4", size = 325778 }
wheels = [
    { url = "https://files.pythonhosted.org/packages/69/4a/4f9dbeb84e8850557c02365a0eee0649abe5eb1d84af92a25731c6c0f922/jsonschema-4.23.0-py3-none-any.whl", hash = "sha256:fbadb6f8b144a8f8cf9f0b89ba94501d143e50411a1278633f56a7acf7fd5566", size = 88462 },
]

[[package]]
name = "jsonschema-specifications"
version = "2024.10.1"
source = { registry = "https://pypi.org/simple" }
dependencies = [
    { name = "referencing" },
]
sdist = { url = "https://files.pythonhosted.org/packages/10/db/58f950c996c793472e336ff3655b13fbcf1e3b359dcf52dcf3ed3b52c352/jsonschema_specifications-2024.10.1.tar.gz", hash = "sha256:0f38b83639958ce1152d02a7f062902c41c8fd20d558b0c34344292d417ae272", size = 15561 }
wheels = [
    { url = "https://files.pythonhosted.org/packages/d1/0f/8910b19ac0670a0f80ce1008e5e751c4a57e14d2c4c13a482aa6079fa9d6/jsonschema_specifications-2024.10.1-py3-none-any.whl", hash = "sha256:a09a0680616357d9a0ecf05c12ad234479f549239d0f5b55f3deea67475da9bf", size = 18459 },
]

[[package]]
name = "jupyterlab-widgets"
version = "3.0.13"
source = { registry = "https://pypi.org/simple" }
sdist = { url = "https://files.pythonhosted.org/packages/59/73/fa26bbb747a9ea4fca6b01453aa22990d52ab62dd61384f1ac0dc9d4e7ba/jupyterlab_widgets-3.0.13.tar.gz", hash = "sha256:a2966d385328c1942b683a8cd96b89b8dd82c8b8f81dda902bb2bc06d46f5bed", size = 203556 }
wheels = [
    { url = "https://files.pythonhosted.org/packages/a9/93/858e87edc634d628e5d752ba944c2833133a28fa87bb093e6832ced36a3e/jupyterlab_widgets-3.0.13-py3-none-any.whl", hash = "sha256:e3cda2c233ce144192f1e29914ad522b2f4c40e77214b0cc97377ca3d323db54", size = 214392 },
]

[[package]]
=======
>>>>>>> 9edb69f6
name = "markdown-it-py"
version = "3.0.0"
source = { registry = "https://pypi.org/simple" }
dependencies = [
    { name = "mdurl" },
]
sdist = { url = "https://files.pythonhosted.org/packages/38/71/3b932df36c1a044d397a1f92d1cf91ee0a503d91e470cbd670aa66b07ed0/markdown-it-py-3.0.0.tar.gz", hash = "sha256:e3f60a94fa066dc52ec76661e37c851cb232d92f9886b15cb560aaada2df8feb", size = 74596 }
wheels = [
    { url = "https://files.pythonhosted.org/packages/42/d7/1ec15b46af6af88f19b8e5ffea08fa375d433c998b8a7639e76935c14f1f/markdown_it_py-3.0.0-py3-none-any.whl", hash = "sha256:355216845c60bd96232cd8d8c40e8f9765cc86f46880e43a8fd22dc1a1a8cab1", size = 87528 },
]

[[package]]
name = "markupsafe"
version = "3.0.2"
source = { registry = "https://pypi.org/simple" }
sdist = { url = "https://files.pythonhosted.org/packages/b2/97/5d42485e71dfc078108a86d6de8fa46db44a1a9295e89c5d6d4a06e23a62/markupsafe-3.0.2.tar.gz", hash = "sha256:ee55d3edf80167e48ea11a923c7386f4669df67d7994554387f84e7d8b0a2bf0", size = 20537 }
wheels = [
    { url = "https://files.pythonhosted.org/packages/6b/28/bbf83e3f76936960b850435576dd5e67034e200469571be53f69174a2dfd/MarkupSafe-3.0.2-cp311-cp311-macosx_10_9_universal2.whl", hash = "sha256:9025b4018f3a1314059769c7bf15441064b2207cb3f065e6ea1e7359cb46db9d", size = 14353 },
    { url = "https://files.pythonhosted.org/packages/6c/30/316d194b093cde57d448a4c3209f22e3046c5bb2fb0820b118292b334be7/MarkupSafe-3.0.2-cp311-cp311-macosx_11_0_arm64.whl", hash = "sha256:93335ca3812df2f366e80509ae119189886b0f3c2b81325d39efdb84a1e2ae93", size = 12392 },
    { url = "https://files.pythonhosted.org/packages/f2/96/9cdafba8445d3a53cae530aaf83c38ec64c4d5427d975c974084af5bc5d2/MarkupSafe-3.0.2-cp311-cp311-manylinux_2_17_aarch64.manylinux2014_aarch64.whl", hash = "sha256:2cb8438c3cbb25e220c2ab33bb226559e7afb3baec11c4f218ffa7308603c832", size = 23984 },
    { url = "https://files.pythonhosted.org/packages/f1/a4/aefb044a2cd8d7334c8a47d3fb2c9f328ac48cb349468cc31c20b539305f/MarkupSafe-3.0.2-cp311-cp311-manylinux_2_17_x86_64.manylinux2014_x86_64.whl", hash = "sha256:a123e330ef0853c6e822384873bef7507557d8e4a082961e1defa947aa59ba84", size = 23120 },
    { url = "https://files.pythonhosted.org/packages/8d/21/5e4851379f88f3fad1de30361db501300d4f07bcad047d3cb0449fc51f8c/MarkupSafe-3.0.2-cp311-cp311-manylinux_2_5_i686.manylinux1_i686.manylinux_2_17_i686.manylinux2014_i686.whl", hash = "sha256:1e084f686b92e5b83186b07e8a17fc09e38fff551f3602b249881fec658d3eca", size = 23032 },
    { url = "https://files.pythonhosted.org/packages/00/7b/e92c64e079b2d0d7ddf69899c98842f3f9a60a1ae72657c89ce2655c999d/MarkupSafe-3.0.2-cp311-cp311-musllinux_1_2_aarch64.whl", hash = "sha256:d8213e09c917a951de9d09ecee036d5c7d36cb6cb7dbaece4c71a60d79fb9798", size = 24057 },
    { url = "https://files.pythonhosted.org/packages/f9/ac/46f960ca323037caa0a10662ef97d0a4728e890334fc156b9f9e52bcc4ca/MarkupSafe-3.0.2-cp311-cp311-musllinux_1_2_i686.whl", hash = "sha256:5b02fb34468b6aaa40dfc198d813a641e3a63b98c2b05a16b9f80b7ec314185e", size = 23359 },
    { url = "https://files.pythonhosted.org/packages/69/84/83439e16197337b8b14b6a5b9c2105fff81d42c2a7c5b58ac7b62ee2c3b1/MarkupSafe-3.0.2-cp311-cp311-musllinux_1_2_x86_64.whl", hash = "sha256:0bff5e0ae4ef2e1ae4fdf2dfd5b76c75e5c2fa4132d05fc1b0dabcd20c7e28c4", size = 23306 },
    { url = "https://files.pythonhosted.org/packages/9a/34/a15aa69f01e2181ed8d2b685c0d2f6655d5cca2c4db0ddea775e631918cd/MarkupSafe-3.0.2-cp311-cp311-win32.whl", hash = "sha256:6c89876f41da747c8d3677a2b540fb32ef5715f97b66eeb0c6b66f5e3ef6f59d", size = 15094 },
    { url = "https://files.pythonhosted.org/packages/da/b8/3a3bd761922d416f3dc5d00bfbed11f66b1ab89a0c2b6e887240a30b0f6b/MarkupSafe-3.0.2-cp311-cp311-win_amd64.whl", hash = "sha256:70a87b411535ccad5ef2f1df5136506a10775d267e197e4cf531ced10537bd6b", size = 15521 },
    { url = "https://files.pythonhosted.org/packages/22/09/d1f21434c97fc42f09d290cbb6350d44eb12f09cc62c9476effdb33a18aa/MarkupSafe-3.0.2-cp312-cp312-macosx_10_13_universal2.whl", hash = "sha256:9778bd8ab0a994ebf6f84c2b949e65736d5575320a17ae8984a77fab08db94cf", size = 14274 },
    { url = "https://files.pythonhosted.org/packages/6b/b0/18f76bba336fa5aecf79d45dcd6c806c280ec44538b3c13671d49099fdd0/MarkupSafe-3.0.2-cp312-cp312-macosx_11_0_arm64.whl", hash = "sha256:846ade7b71e3536c4e56b386c2a47adf5741d2d8b94ec9dc3e92e5e1ee1e2225", size = 12348 },
    { url = "https://files.pythonhosted.org/packages/e0/25/dd5c0f6ac1311e9b40f4af06c78efde0f3b5cbf02502f8ef9501294c425b/MarkupSafe-3.0.2-cp312-cp312-manylinux_2_17_aarch64.manylinux2014_aarch64.whl", hash = "sha256:1c99d261bd2d5f6b59325c92c73df481e05e57f19837bdca8413b9eac4bd8028", size = 24149 },
    { url = "https://files.pythonhosted.org/packages/f3/f0/89e7aadfb3749d0f52234a0c8c7867877876e0a20b60e2188e9850794c17/MarkupSafe-3.0.2-cp312-cp312-manylinux_2_17_x86_64.manylinux2014_x86_64.whl", hash = "sha256:e17c96c14e19278594aa4841ec148115f9c7615a47382ecb6b82bd8fea3ab0c8", size = 23118 },
    { url = "https://files.pythonhosted.org/packages/d5/da/f2eeb64c723f5e3777bc081da884b414671982008c47dcc1873d81f625b6/MarkupSafe-3.0.2-cp312-cp312-manylinux_2_5_i686.manylinux1_i686.manylinux_2_17_i686.manylinux2014_i686.whl", hash = "sha256:88416bd1e65dcea10bc7569faacb2c20ce071dd1f87539ca2ab364bf6231393c", size = 22993 },
    { url = "https://files.pythonhosted.org/packages/da/0e/1f32af846df486dce7c227fe0f2398dc7e2e51d4a370508281f3c1c5cddc/MarkupSafe-3.0.2-cp312-cp312-musllinux_1_2_aarch64.whl", hash = "sha256:2181e67807fc2fa785d0592dc2d6206c019b9502410671cc905d132a92866557", size = 24178 },
    { url = "https://files.pythonhosted.org/packages/c4/f6/bb3ca0532de8086cbff5f06d137064c8410d10779c4c127e0e47d17c0b71/MarkupSafe-3.0.2-cp312-cp312-musllinux_1_2_i686.whl", hash = "sha256:52305740fe773d09cffb16f8ed0427942901f00adedac82ec8b67752f58a1b22", size = 23319 },
    { url = "https://files.pythonhosted.org/packages/a2/82/8be4c96ffee03c5b4a034e60a31294daf481e12c7c43ab8e34a1453ee48b/MarkupSafe-3.0.2-cp312-cp312-musllinux_1_2_x86_64.whl", hash = "sha256:ad10d3ded218f1039f11a75f8091880239651b52e9bb592ca27de44eed242a48", size = 23352 },
    { url = "https://files.pythonhosted.org/packages/51/ae/97827349d3fcffee7e184bdf7f41cd6b88d9919c80f0263ba7acd1bbcb18/MarkupSafe-3.0.2-cp312-cp312-win32.whl", hash = "sha256:0f4ca02bea9a23221c0182836703cbf8930c5e9454bacce27e767509fa286a30", size = 15097 },
    { url = "https://files.pythonhosted.org/packages/c1/80/a61f99dc3a936413c3ee4e1eecac96c0da5ed07ad56fd975f1a9da5bc630/MarkupSafe-3.0.2-cp312-cp312-win_amd64.whl", hash = "sha256:8e06879fc22a25ca47312fbe7c8264eb0b662f6db27cb2d3bbbc74b1df4b9b87", size = 15601 },
    { url = "https://files.pythonhosted.org/packages/83/0e/67eb10a7ecc77a0c2bbe2b0235765b98d164d81600746914bebada795e97/MarkupSafe-3.0.2-cp313-cp313-macosx_10_13_universal2.whl", hash = "sha256:ba9527cdd4c926ed0760bc301f6728ef34d841f405abf9d4f959c478421e4efd", size = 14274 },
    { url = "https://files.pythonhosted.org/packages/2b/6d/9409f3684d3335375d04e5f05744dfe7e9f120062c9857df4ab490a1031a/MarkupSafe-3.0.2-cp313-cp313-macosx_11_0_arm64.whl", hash = "sha256:f8b3d067f2e40fe93e1ccdd6b2e1d16c43140e76f02fb1319a05cf2b79d99430", size = 12352 },
    { url = "https://files.pythonhosted.org/packages/d2/f5/6eadfcd3885ea85fe2a7c128315cc1bb7241e1987443d78c8fe712d03091/MarkupSafe-3.0.2-cp313-cp313-manylinux_2_17_aarch64.manylinux2014_aarch64.whl", hash = "sha256:569511d3b58c8791ab4c2e1285575265991e6d8f8700c7be0e88f86cb0672094", size = 24122 },
    { url = "https://files.pythonhosted.org/packages/0c/91/96cf928db8236f1bfab6ce15ad070dfdd02ed88261c2afafd4b43575e9e9/MarkupSafe-3.0.2-cp313-cp313-manylinux_2_17_x86_64.manylinux2014_x86_64.whl", hash = "sha256:15ab75ef81add55874e7ab7055e9c397312385bd9ced94920f2802310c930396", size = 23085 },
    { url = "https://files.pythonhosted.org/packages/c2/cf/c9d56af24d56ea04daae7ac0940232d31d5a8354f2b457c6d856b2057d69/MarkupSafe-3.0.2-cp313-cp313-manylinux_2_5_i686.manylinux1_i686.manylinux_2_17_i686.manylinux2014_i686.whl", hash = "sha256:f3818cb119498c0678015754eba762e0d61e5b52d34c8b13d770f0719f7b1d79", size = 22978 },
    { url = "https://files.pythonhosted.org/packages/2a/9f/8619835cd6a711d6272d62abb78c033bda638fdc54c4e7f4272cf1c0962b/MarkupSafe-3.0.2-cp313-cp313-musllinux_1_2_aarch64.whl", hash = "sha256:cdb82a876c47801bb54a690c5ae105a46b392ac6099881cdfb9f6e95e4014c6a", size = 24208 },
    { url = "https://files.pythonhosted.org/packages/f9/bf/176950a1792b2cd2102b8ffeb5133e1ed984547b75db47c25a67d3359f77/MarkupSafe-3.0.2-cp313-cp313-musllinux_1_2_i686.whl", hash = "sha256:cabc348d87e913db6ab4aa100f01b08f481097838bdddf7c7a84b7575b7309ca", size = 23357 },
    { url = "https://files.pythonhosted.org/packages/ce/4f/9a02c1d335caabe5c4efb90e1b6e8ee944aa245c1aaaab8e8a618987d816/MarkupSafe-3.0.2-cp313-cp313-musllinux_1_2_x86_64.whl", hash = "sha256:444dcda765c8a838eaae23112db52f1efaf750daddb2d9ca300bcae1039adc5c", size = 23344 },
    { url = "https://files.pythonhosted.org/packages/ee/55/c271b57db36f748f0e04a759ace9f8f759ccf22b4960c270c78a394f58be/MarkupSafe-3.0.2-cp313-cp313-win32.whl", hash = "sha256:bcf3e58998965654fdaff38e58584d8937aa3096ab5354d493c77d1fdd66d7a1", size = 15101 },
    { url = "https://files.pythonhosted.org/packages/29/88/07df22d2dd4df40aba9f3e402e6dc1b8ee86297dddbad4872bd5e7b0094f/MarkupSafe-3.0.2-cp313-cp313-win_amd64.whl", hash = "sha256:e6a2a455bd412959b57a172ce6328d2dd1f01cb2135efda2e4576e8a23fa3b0f", size = 15603 },
    { url = "https://files.pythonhosted.org/packages/62/6a/8b89d24db2d32d433dffcd6a8779159da109842434f1dd2f6e71f32f738c/MarkupSafe-3.0.2-cp313-cp313t-macosx_10_13_universal2.whl", hash = "sha256:b5a6b3ada725cea8a5e634536b1b01c30bcdcd7f9c6fff4151548d5bf6b3a36c", size = 14510 },
    { url = "https://files.pythonhosted.org/packages/7a/06/a10f955f70a2e5a9bf78d11a161029d278eeacbd35ef806c3fd17b13060d/MarkupSafe-3.0.2-cp313-cp313t-macosx_11_0_arm64.whl", hash = "sha256:a904af0a6162c73e3edcb969eeeb53a63ceeb5d8cf642fade7d39e7963a22ddb", size = 12486 },
    { url = "https://files.pythonhosted.org/packages/34/cf/65d4a571869a1a9078198ca28f39fba5fbb910f952f9dbc5220afff9f5e6/MarkupSafe-3.0.2-cp313-cp313t-manylinux_2_17_aarch64.manylinux2014_aarch64.whl", hash = "sha256:4aa4e5faecf353ed117801a068ebab7b7e09ffb6e1d5e412dc852e0da018126c", size = 25480 },
    { url = "https://files.pythonhosted.org/packages/0c/e3/90e9651924c430b885468b56b3d597cabf6d72be4b24a0acd1fa0e12af67/MarkupSafe-3.0.2-cp313-cp313t-manylinux_2_17_x86_64.manylinux2014_x86_64.whl", hash = "sha256:c0ef13eaeee5b615fb07c9a7dadb38eac06a0608b41570d8ade51c56539e509d", size = 23914 },
    { url = "https://files.pythonhosted.org/packages/66/8c/6c7cf61f95d63bb866db39085150df1f2a5bd3335298f14a66b48e92659c/MarkupSafe-3.0.2-cp313-cp313t-manylinux_2_5_i686.manylinux1_i686.manylinux_2_17_i686.manylinux2014_i686.whl", hash = "sha256:d16a81a06776313e817c951135cf7340a3e91e8c1ff2fac444cfd75fffa04afe", size = 23796 },
    { url = "https://files.pythonhosted.org/packages/bb/35/cbe9238ec3f47ac9a7c8b3df7a808e7cb50fe149dc7039f5f454b3fba218/MarkupSafe-3.0.2-cp313-cp313t-musllinux_1_2_aarch64.whl", hash = "sha256:6381026f158fdb7c72a168278597a5e3a5222e83ea18f543112b2662a9b699c5", size = 25473 },
    { url = "https://files.pythonhosted.org/packages/e6/32/7621a4382488aa283cc05e8984a9c219abad3bca087be9ec77e89939ded9/MarkupSafe-3.0.2-cp313-cp313t-musllinux_1_2_i686.whl", hash = "sha256:3d79d162e7be8f996986c064d1c7c817f6df3a77fe3d6859f6f9e7be4b8c213a", size = 24114 },
    { url = "https://files.pythonhosted.org/packages/0d/80/0985960e4b89922cb5a0bac0ed39c5b96cbc1a536a99f30e8c220a996ed9/MarkupSafe-3.0.2-cp313-cp313t-musllinux_1_2_x86_64.whl", hash = "sha256:131a3c7689c85f5ad20f9f6fb1b866f402c445b220c19fe4308c0b147ccd2ad9", size = 24098 },
    { url = "https://files.pythonhosted.org/packages/82/78/fedb03c7d5380df2427038ec8d973587e90561b2d90cd472ce9254cf348b/MarkupSafe-3.0.2-cp313-cp313t-win32.whl", hash = "sha256:ba8062ed2cf21c07a9e295d5b8a2a5ce678b913b45fdf68c32d95d6c1291e0b6", size = 15208 },
    { url = "https://files.pythonhosted.org/packages/4f/65/6079a46068dfceaeabb5dcad6d674f5f5c61a6fa5673746f42a9f4c233b3/MarkupSafe-3.0.2-cp313-cp313t-win_amd64.whl", hash = "sha256:e444a31f8db13eb18ada366ab3cf45fd4b31e4db1236a4448f68778c1d1a5a2f", size = 15739 },
]

[[package]]
name = "matplotlib-inline"
version = "0.1.7"
source = { registry = "https://pypi.org/simple" }
dependencies = [
    { name = "traitlets" },
]
sdist = { url = "https://files.pythonhosted.org/packages/99/5b/a36a337438a14116b16480db471ad061c36c3694df7c2084a0da7ba538b7/matplotlib_inline-0.1.7.tar.gz", hash = "sha256:8423b23ec666be3d16e16b60bdd8ac4e86e840ebd1dd11a30b9f117f2fa0ab90", size = 8159 }
wheels = [
    { url = "https://files.pythonhosted.org/packages/8f/8e/9ad090d3553c280a8060fbf6e24dc1c0c29704ee7d1c372f0c174aa59285/matplotlib_inline-0.1.7-py3-none-any.whl", hash = "sha256:df192d39a4ff8f21b1895d72e6a13f5fcc5099f00fa84384e0ea28c2cc0653ca", size = 9899 },
]

[[package]]
name = "mdurl"
version = "0.1.2"
source = { registry = "https://pypi.org/simple" }
sdist = { url = "https://files.pythonhosted.org/packages/d6/54/cfe61301667036ec958cb99bd3efefba235e65cdeb9c84d24a8293ba1d90/mdurl-0.1.2.tar.gz", hash = "sha256:bb413d29f5eea38f31dd4754dd7377d4465116fb207585f97bf925588687c1ba", size = 8729 }
wheels = [
    { url = "https://files.pythonhosted.org/packages/b3/38/89ba8ad64ae25be8de66a6d463314cf1eb366222074cfda9ee839c56a4b4/mdurl-0.1.2-py3-none-any.whl", hash = "sha256:84008a41e51615a49fc9966191ff91509e3c40b939176e643fd50a5c2196b8f8", size = 9979 },
]

[[package]]
name = "mercantile"
version = "1.2.1"
source = { registry = "https://pypi.org/simple" }
dependencies = [
    { name = "click" },
]
sdist = { url = "https://files.pythonhosted.org/packages/d2/c6/87409bcb26fb68c393fa8cf58ba09363aa7298cfb438a0109b5cb14bc98b/mercantile-1.2.1.tar.gz", hash = "sha256:fa3c6db15daffd58454ac198b31887519a19caccee3f9d63d17ae7ff61b3b56b", size = 26352 }
wheels = [
    { url = "https://files.pythonhosted.org/packages/b2/d6/de0cc74f8d36976aeca0dd2e9cbf711882ff8e177495115fd82459afdc4d/mercantile-1.2.1-py3-none-any.whl", hash = "sha256:30f457a73ee88261aab787b7069d85961a5703bb09dc57a170190bc042cd023f", size = 14779 },
]

[[package]]
name = "msal"
version = "1.31.1"
source = { registry = "https://pypi.org/simple" }
dependencies = [
    { name = "cryptography" },
    { name = "pyjwt", extra = ["crypto"] },
    { name = "requests" },
]
sdist = { url = "https://files.pythonhosted.org/packages/3f/f3/cdf2681e83a73c3355883c2884b6ff2f2d2aadfc399c28e9ac4edc3994fd/msal-1.31.1.tar.gz", hash = "sha256:11b5e6a3f802ffd3a72107203e20c4eac6ef53401961b880af2835b723d80578", size = 145362 }
wheels = [
    { url = "https://files.pythonhosted.org/packages/30/7c/489cd931a752d05753d730e848039f08f65f86237cf1b8724d0a1cbd700b/msal-1.31.1-py3-none-any.whl", hash = "sha256:29d9882de247e96db01386496d59f29035e5e841bcac892e6d7bf4390bf6bd17", size = 113216 },
]

[[package]]
name = "msal-extensions"
version = "1.2.0"
source = { registry = "https://pypi.org/simple" }
dependencies = [
    { name = "msal" },
    { name = "portalocker" },
]
sdist = { url = "https://files.pythonhosted.org/packages/2d/38/ad49272d0a5af95f7a0cb64a79bbd75c9c187f3b789385a143d8d537a5eb/msal_extensions-1.2.0.tar.gz", hash = "sha256:6f41b320bfd2933d631a215c91ca0dd3e67d84bd1a2f50ce917d5874ec646bef", size = 22391 }
wheels = [
    { url = "https://files.pythonhosted.org/packages/2c/69/314d887a01599669fb330da14e5c6ff5f138609e322812a942a74ef9b765/msal_extensions-1.2.0-py3-none-any.whl", hash = "sha256:cf5ba83a2113fa6dc011a254a72f1c223c88d7dfad74cc30617c4679a417704d", size = 19254 },
]

[[package]]
name = "narwhals"
version = "1.21.1"
source = { registry = "https://pypi.org/simple" }
sdist = { url = "https://files.pythonhosted.org/packages/ad/6d/1a3a84b2c3186465aa5e95146e96610b875b7a5bb899f6dd1206f0444c0e/narwhals-1.21.1.tar.gz", hash = "sha256:44082c6273fd0125a2bde5baae6ddb7465e185c24fd6e1c5e71cab1d746c89cc", size = 242809 }
wheels = [
    { url = "https://files.pythonhosted.org/packages/d0/4f/7c482d8fe70bc19e1e121ccd205fedac936bbb2ff3b789775294fdbe525b/narwhals-1.21.1-py3-none-any.whl", hash = "sha256:f5f2cd33a6fa636de74067f4050d6dd9a9343b39a5a911dc97810d55d8f24cdd", size = 282702 },
]

[[package]]
name = "nodeenv"
version = "1.9.1"
source = { registry = "https://pypi.org/simple" }
sdist = { url = "https://files.pythonhosted.org/packages/43/16/fc88b08840de0e0a72a2f9d8c6bae36be573e475a6326ae854bcc549fc45/nodeenv-1.9.1.tar.gz", hash = "sha256:6ec12890a2dab7946721edbfbcd91f3319c6ccc9aec47be7c7e6b7011ee6645f", size = 47437 }
wheels = [
    { url = "https://files.pythonhosted.org/packages/d2/1d/1b658dbd2b9fa9c4c9f32accbfc0205d532c8c6194dc0f2a4c0428e7128a/nodeenv-1.9.1-py2.py3-none-any.whl", hash = "sha256:ba11c9782d29c27c70ffbdda2d7415098754709be8a7056d79a737cd901155c9", size = 22314 },
]

[[package]]
name = "numpy"
version = "2.2.1"
source = { registry = "https://pypi.org/simple" }
sdist = { url = "https://files.pythonhosted.org/packages/f2/a5/fdbf6a7871703df6160b5cf3dd774074b086d278172285c52c2758b76305/numpy-2.2.1.tar.gz", hash = "sha256:45681fd7128c8ad1c379f0ca0776a8b0c6583d2f69889ddac01559dfe4390918", size = 20227662 }
wheels = [
    { url = "https://files.pythonhosted.org/packages/59/14/645887347124e101d983e1daf95b48dc3e136bf8525cb4257bf9eab1b768/numpy-2.2.1-cp311-cp311-macosx_10_9_x86_64.whl", hash = "sha256:40f9e544c1c56ba8f1cf7686a8c9b5bb249e665d40d626a23899ba6d5d9e1484", size = 21217379 },
    { url = "https://files.pythonhosted.org/packages/9f/fd/2279000cf29f58ccfd3778cbf4670dfe3f7ce772df5e198c5abe9e88b7d7/numpy-2.2.1-cp311-cp311-macosx_11_0_arm64.whl", hash = "sha256:f9b57eaa3b0cd8db52049ed0330747b0364e899e8a606a624813452b8203d5f7", size = 14388520 },
    { url = "https://files.pythonhosted.org/packages/58/b0/034eb5d5ba12d66ab658ff3455a31f20add0b78df8203c6a7451bd1bee21/numpy-2.2.1-cp311-cp311-macosx_14_0_arm64.whl", hash = "sha256:bc8a37ad5b22c08e2dbd27df2b3ef7e5c0864235805b1e718a235bcb200cf1cb", size = 5389286 },
    { url = "https://files.pythonhosted.org/packages/5d/69/6f3cccde92e82e7835fdb475c2bf439761cbf8a1daa7c07338e1e132dfec/numpy-2.2.1-cp311-cp311-macosx_14_0_x86_64.whl", hash = "sha256:9036d6365d13b6cbe8f27a0eaf73ddcc070cae584e5ff94bb45e3e9d729feab5", size = 6930345 },
    { url = "https://files.pythonhosted.org/packages/d1/72/1cd38e91ab563e67f584293fcc6aca855c9ae46dba42e6b5ff4600022899/numpy-2.2.1-cp311-cp311-manylinux_2_17_aarch64.manylinux2014_aarch64.whl", hash = "sha256:51faf345324db860b515d3f364eaa93d0e0551a88d6218a7d61286554d190d73", size = 14335748 },
    { url = "https://files.pythonhosted.org/packages/f2/d4/f999444e86986f3533e7151c272bd8186c55dda554284def18557e013a2a/numpy-2.2.1-cp311-cp311-manylinux_2_17_x86_64.manylinux2014_x86_64.whl", hash = "sha256:38efc1e56b73cc9b182fe55e56e63b044dd26a72128fd2fbd502f75555d92591", size = 16391057 },
    { url = "https://files.pythonhosted.org/packages/99/7b/85cef6a3ae1b19542b7afd97d0b296526b6ef9e3c43ea0c4d9c4404fb2d0/numpy-2.2.1-cp311-cp311-musllinux_1_2_aarch64.whl", hash = "sha256:31b89fa67a8042e96715c68e071a1200c4e172f93b0fbe01a14c0ff3ff820fc8", size = 15556943 },
    { url = "https://files.pythonhosted.org/packages/69/7e/b83cc884c3508e91af78760f6b17ab46ad649831b1fa35acb3eb26d9e6d2/numpy-2.2.1-cp311-cp311-musllinux_1_2_x86_64.whl", hash = "sha256:4c86e2a209199ead7ee0af65e1d9992d1dce7e1f63c4b9a616500f93820658d0", size = 18180785 },
    { url = "https://files.pythonhosted.org/packages/b2/9f/eb4a9a38867de059dcd4b6e18d47c3867fbd3795d4c9557bb49278f94087/numpy-2.2.1-cp311-cp311-win32.whl", hash = "sha256:b34d87e8a3090ea626003f87f9392b3929a7bbf4104a05b6667348b6bd4bf1cd", size = 6568983 },
    { url = "https://files.pythonhosted.org/packages/6d/1e/be3b9f3073da2f8c7fa361fcdc231b548266b0781029fdbaf75eeab997fd/numpy-2.2.1-cp311-cp311-win_amd64.whl", hash = "sha256:360137f8fb1b753c5cde3ac388597ad680eccbbbb3865ab65efea062c4a1fd16", size = 12917260 },
    { url = "https://files.pythonhosted.org/packages/62/12/b928871c570d4a87ab13d2cc19f8817f17e340d5481621930e76b80ffb7d/numpy-2.2.1-cp312-cp312-macosx_10_13_x86_64.whl", hash = "sha256:694f9e921a0c8f252980e85bce61ebbd07ed2b7d4fa72d0e4246f2f8aa6642ab", size = 20909861 },
    { url = "https://files.pythonhosted.org/packages/3d/c3/59df91ae1d8ad7c5e03efd63fd785dec62d96b0fe56d1f9ab600b55009af/numpy-2.2.1-cp312-cp312-macosx_11_0_arm64.whl", hash = "sha256:3683a8d166f2692664262fd4900f207791d005fb088d7fdb973cc8d663626faa", size = 14095776 },
    { url = "https://files.pythonhosted.org/packages/af/4e/8ed5868efc8e601fb69419644a280e9c482b75691466b73bfaab7d86922c/numpy-2.2.1-cp312-cp312-macosx_14_0_arm64.whl", hash = "sha256:780077d95eafc2ccc3ced969db22377b3864e5b9a0ea5eb347cc93b3ea900315", size = 5126239 },
    { url = "https://files.pythonhosted.org/packages/1a/74/dd0bbe650d7bc0014b051f092f2de65e34a8155aabb1287698919d124d7f/numpy-2.2.1-cp312-cp312-macosx_14_0_x86_64.whl", hash = "sha256:55ba24ebe208344aa7a00e4482f65742969a039c2acfcb910bc6fcd776eb4355", size = 6659296 },
    { url = "https://files.pythonhosted.org/packages/7f/11/4ebd7a3f4a655764dc98481f97bd0a662fb340d1001be6050606be13e162/numpy-2.2.1-cp312-cp312-manylinux_2_17_aarch64.manylinux2014_aarch64.whl", hash = "sha256:9b1d07b53b78bf84a96898c1bc139ad7f10fda7423f5fd158fd0f47ec5e01ac7", size = 14047121 },
    { url = "https://files.pythonhosted.org/packages/7f/a7/c1f1d978166eb6b98ad009503e4d93a8c1962d0eb14a885c352ee0276a54/numpy-2.2.1-cp312-cp312-manylinux_2_17_x86_64.manylinux2014_x86_64.whl", hash = "sha256:5062dc1a4e32a10dc2b8b13cedd58988261416e811c1dc4dbdea4f57eea61b0d", size = 16096599 },
    { url = "https://files.pythonhosted.org/packages/3d/6d/0e22afd5fcbb4d8d0091f3f46bf4e8906399c458d4293da23292c0ba5022/numpy-2.2.1-cp312-cp312-musllinux_1_2_aarch64.whl", hash = "sha256:fce4f615f8ca31b2e61aa0eb5865a21e14f5629515c9151850aa936c02a1ee51", size = 15243932 },
    { url = "https://files.pythonhosted.org/packages/03/39/e4e5832820131ba424092b9610d996b37e5557180f8e2d6aebb05c31ae54/numpy-2.2.1-cp312-cp312-musllinux_1_2_x86_64.whl", hash = "sha256:67d4cda6fa6ffa073b08c8372aa5fa767ceb10c9a0587c707505a6d426f4e046", size = 17861032 },
    { url = "https://files.pythonhosted.org/packages/5f/8a/3794313acbf5e70df2d5c7d2aba8718676f8d054a05abe59e48417fb2981/numpy-2.2.1-cp312-cp312-win32.whl", hash = "sha256:32cb94448be47c500d2c7a95f93e2f21a01f1fd05dd2beea1ccd049bb6001cd2", size = 6274018 },
    { url = "https://files.pythonhosted.org/packages/17/c1/c31d3637f2641e25c7a19adf2ae822fdaf4ddd198b05d79a92a9ce7cb63e/numpy-2.2.1-cp312-cp312-win_amd64.whl", hash = "sha256:ba5511d8f31c033a5fcbda22dd5c813630af98c70b2661f2d2c654ae3cdfcfc8", size = 12613843 },
    { url = "https://files.pythonhosted.org/packages/20/d6/91a26e671c396e0c10e327b763485ee295f5a5a7a48c553f18417e5a0ed5/numpy-2.2.1-cp313-cp313-macosx_10_13_x86_64.whl", hash = "sha256:f1d09e520217618e76396377c81fba6f290d5f926f50c35f3a5f72b01a0da780", size = 20896464 },
    { url = "https://files.pythonhosted.org/packages/8c/40/5792ccccd91d45e87d9e00033abc4f6ca8a828467b193f711139ff1f1cd9/numpy-2.2.1-cp313-cp313-macosx_11_0_arm64.whl", hash = "sha256:3ecc47cd7f6ea0336042be87d9e7da378e5c7e9b3c8ad0f7c966f714fc10d821", size = 14111350 },
    { url = "https://files.pythonhosted.org/packages/c0/2a/fb0a27f846cb857cef0c4c92bef89f133a3a1abb4e16bba1c4dace2e9b49/numpy-2.2.1-cp313-cp313-macosx_14_0_arm64.whl", hash = "sha256:f419290bc8968a46c4933158c91a0012b7a99bb2e465d5ef5293879742f8797e", size = 5111629 },
    { url = "https://files.pythonhosted.org/packages/eb/e5/8e81bb9d84db88b047baf4e8b681a3e48d6390bc4d4e4453eca428ecbb49/numpy-2.2.1-cp313-cp313-macosx_14_0_x86_64.whl", hash = "sha256:5b6c390bfaef8c45a260554888966618328d30e72173697e5cabe6b285fb2348", size = 6645865 },
    { url = "https://files.pythonhosted.org/packages/7a/1a/a90ceb191dd2f9e2897c69dde93ccc2d57dd21ce2acbd7b0333e8eea4e8d/numpy-2.2.1-cp313-cp313-manylinux_2_17_aarch64.manylinux2014_aarch64.whl", hash = "sha256:526fc406ab991a340744aad7e25251dd47a6720a685fa3331e5c59fef5282a59", size = 14043508 },
    { url = "https://files.pythonhosted.org/packages/f1/5a/e572284c86a59dec0871a49cd4e5351e20b9c751399d5f1d79628c0542cb/numpy-2.2.1-cp313-cp313-manylinux_2_17_x86_64.manylinux2014_x86_64.whl", hash = "sha256:f74e6fdeb9a265624ec3a3918430205dff1df7e95a230779746a6af78bc615af", size = 16094100 },
    { url = "https://files.pythonhosted.org/packages/0c/2c/a79d24f364788386d85899dd280a94f30b0950be4b4a545f4fa4ed1d4ca7/numpy-2.2.1-cp313-cp313-musllinux_1_2_aarch64.whl", hash = "sha256:53c09385ff0b72ba79d8715683c1168c12e0b6e84fb0372e97553d1ea91efe51", size = 15239691 },
    { url = "https://files.pythonhosted.org/packages/cf/79/1e20fd1c9ce5a932111f964b544facc5bb9bde7865f5b42f00b4a6a9192b/numpy-2.2.1-cp313-cp313-musllinux_1_2_x86_64.whl", hash = "sha256:f3eac17d9ec51be534685ba877b6ab5edc3ab7ec95c8f163e5d7b39859524716", size = 17856571 },
    { url = "https://files.pythonhosted.org/packages/be/5b/cc155e107f75d694f562bdc84a26cc930569f3dfdfbccb3420b626065777/numpy-2.2.1-cp313-cp313-win32.whl", hash = "sha256:9ad014faa93dbb52c80d8f4d3dcf855865c876c9660cb9bd7553843dd03a4b1e", size = 6270841 },
    { url = "https://files.pythonhosted.org/packages/44/be/0e5cd009d2162e4138d79a5afb3b5d2341f0fe4777ab6e675aa3d4a42e21/numpy-2.2.1-cp313-cp313-win_amd64.whl", hash = "sha256:164a829b6aacf79ca47ba4814b130c4020b202522a93d7bff2202bfb33b61c60", size = 12606618 },
    { url = "https://files.pythonhosted.org/packages/a8/87/04ddf02dd86fb17c7485a5f87b605c4437966d53de1e3745d450343a6f56/numpy-2.2.1-cp313-cp313t-macosx_10_13_x86_64.whl", hash = "sha256:4dfda918a13cc4f81e9118dea249e192ab167a0bb1966272d5503e39234d694e", size = 20921004 },
    { url = "https://files.pythonhosted.org/packages/6e/3e/d0e9e32ab14005425d180ef950badf31b862f3839c5b927796648b11f88a/numpy-2.2.1-cp313-cp313t-macosx_11_0_arm64.whl", hash = "sha256:733585f9f4b62e9b3528dd1070ec4f52b8acf64215b60a845fa13ebd73cd0712", size = 14119910 },
    { url = "https://files.pythonhosted.org/packages/b5/5b/aa2d1905b04a8fb681e08742bb79a7bddfc160c7ce8e1ff6d5c821be0236/numpy-2.2.1-cp313-cp313t-macosx_14_0_arm64.whl", hash = "sha256:89b16a18e7bba224ce5114db863e7029803c179979e1af6ad6a6b11f70545008", size = 5153612 },
    { url = "https://files.pythonhosted.org/packages/ce/35/6831808028df0648d9b43c5df7e1051129aa0d562525bacb70019c5f5030/numpy-2.2.1-cp313-cp313t-macosx_14_0_x86_64.whl", hash = "sha256:676f4eebf6b2d430300f1f4f4c2461685f8269f94c89698d832cdf9277f30b84", size = 6668401 },
    { url = "https://files.pythonhosted.org/packages/b1/38/10ef509ad63a5946cc042f98d838daebfe7eaf45b9daaf13df2086b15ff9/numpy-2.2.1-cp313-cp313t-manylinux_2_17_aarch64.manylinux2014_aarch64.whl", hash = "sha256:27f5cdf9f493b35f7e41e8368e7d7b4bbafaf9660cba53fb21d2cd174ec09631", size = 14014198 },
    { url = "https://files.pythonhosted.org/packages/df/f8/c80968ae01df23e249ee0a4487fae55a4c0fe2f838dfe9cc907aa8aea0fa/numpy-2.2.1-cp313-cp313t-manylinux_2_17_x86_64.manylinux2014_x86_64.whl", hash = "sha256:c1ad395cf254c4fbb5b2132fee391f361a6e8c1adbd28f2cd8e79308a615fe9d", size = 16076211 },
    { url = "https://files.pythonhosted.org/packages/09/69/05c169376016a0b614b432967ac46ff14269eaffab80040ec03ae1ae8e2c/numpy-2.2.1-cp313-cp313t-musllinux_1_2_aarch64.whl", hash = "sha256:08ef779aed40dbc52729d6ffe7dd51df85796a702afbf68a4f4e41fafdc8bda5", size = 15220266 },
    { url = "https://files.pythonhosted.org/packages/f1/ff/94a4ce67ea909f41cf7ea712aebbe832dc67decad22944a1020bb398a5ee/numpy-2.2.1-cp313-cp313t-musllinux_1_2_x86_64.whl", hash = "sha256:26c9c4382b19fcfbbed3238a14abf7ff223890ea1936b8890f058e7ba35e8d71", size = 17852844 },
    { url = "https://files.pythonhosted.org/packages/46/72/8a5dbce4020dfc595592333ef2fbb0a187d084ca243b67766d29d03e0096/numpy-2.2.1-cp313-cp313t-win32.whl", hash = "sha256:93cf4e045bae74c90ca833cba583c14b62cb4ba2cba0abd2b141ab52548247e2", size = 6326007 },
    { url = "https://files.pythonhosted.org/packages/7b/9c/4fce9cf39dde2562584e4cfd351a0140240f82c0e3569ce25a250f47037d/numpy-2.2.1-cp313-cp313t-win_amd64.whl", hash = "sha256:bff7d8ec20f5f42607599f9994770fa65d76edca264a87b5e4ea5629bce12268", size = 12693107 },
]

[[package]]
name = "packaging"
version = "24.2"
source = { registry = "https://pypi.org/simple" }
sdist = { url = "https://files.pythonhosted.org/packages/d0/63/68dbb6eb2de9cb10ee4c9c14a0148804425e13c4fb20d61cce69f53106da/packaging-24.2.tar.gz", hash = "sha256:c228a6dc5e932d346bc5739379109d49e8853dd8223571c7c5b55260edc0b97f", size = 163950 }
wheels = [
    { url = "https://files.pythonhosted.org/packages/88/ef/eb23f262cca3c0c4eb7ab1933c3b1f03d021f2c48f54763065b6f0e321be/packaging-24.2-py3-none-any.whl", hash = "sha256:09abb1bccd265c01f4a3aa3f7a7db064b36514d2cba19a2f694fe6150451a759", size = 65451 },
]

[[package]]
name = "pandas"
version = "2.2.3"
source = { registry = "https://pypi.org/simple" }
dependencies = [
    { name = "numpy" },
    { name = "python-dateutil" },
    { name = "pytz" },
    { name = "tzdata" },
]
sdist = { url = "https://files.pythonhosted.org/packages/9c/d6/9f8431bacc2e19dca897724cd097b1bb224a6ad5433784a44b587c7c13af/pandas-2.2.3.tar.gz", hash = "sha256:4f18ba62b61d7e192368b84517265a99b4d7ee8912f8708660fb4a366cc82667", size = 4399213 }
wheels = [
    { url = "https://files.pythonhosted.org/packages/a8/44/d9502bf0ed197ba9bf1103c9867d5904ddcaf869e52329787fc54ed70cc8/pandas-2.2.3-cp311-cp311-macosx_10_9_x86_64.whl", hash = "sha256:66108071e1b935240e74525006034333f98bcdb87ea116de573a6a0dccb6c039", size = 12602222 },
    { url = "https://files.pythonhosted.org/packages/52/11/9eac327a38834f162b8250aab32a6781339c69afe7574368fffe46387edf/pandas-2.2.3-cp311-cp311-macosx_11_0_arm64.whl", hash = "sha256:7c2875855b0ff77b2a64a0365e24455d9990730d6431b9e0ee18ad8acee13dbd", size = 11321274 },
    { url = "https://files.pythonhosted.org/packages/45/fb/c4beeb084718598ba19aa9f5abbc8aed8b42f90930da861fcb1acdb54c3a/pandas-2.2.3-cp311-cp311-manylinux2014_aarch64.manylinux_2_17_aarch64.whl", hash = "sha256:cd8d0c3be0515c12fed0bdbae072551c8b54b7192c7b1fda0ba56059a0179698", size = 15579836 },
    { url = "https://files.pythonhosted.org/packages/cd/5f/4dba1d39bb9c38d574a9a22548c540177f78ea47b32f99c0ff2ec499fac5/pandas-2.2.3-cp311-cp311-manylinux_2_17_x86_64.manylinux2014_x86_64.whl", hash = "sha256:c124333816c3a9b03fbeef3a9f230ba9a737e9e5bb4060aa2107a86cc0a497fc", size = 13058505 },
    { url = "https://files.pythonhosted.org/packages/b9/57/708135b90391995361636634df1f1130d03ba456e95bcf576fada459115a/pandas-2.2.3-cp311-cp311-musllinux_1_2_aarch64.whl", hash = "sha256:63cc132e40a2e084cf01adf0775b15ac515ba905d7dcca47e9a251819c575ef3", size = 16744420 },
    { url = "https://files.pythonhosted.org/packages/86/4a/03ed6b7ee323cf30404265c284cee9c65c56a212e0a08d9ee06984ba2240/pandas-2.2.3-cp311-cp311-musllinux_1_2_x86_64.whl", hash = "sha256:29401dbfa9ad77319367d36940cd8a0b3a11aba16063e39632d98b0e931ddf32", size = 14440457 },
    { url = "https://files.pythonhosted.org/packages/ed/8c/87ddf1fcb55d11f9f847e3c69bb1c6f8e46e2f40ab1a2d2abadb2401b007/pandas-2.2.3-cp311-cp311-win_amd64.whl", hash = "sha256:3fc6873a41186404dad67245896a6e440baacc92f5b716ccd1bc9ed2995ab2c5", size = 11617166 },
    { url = "https://files.pythonhosted.org/packages/17/a3/fb2734118db0af37ea7433f57f722c0a56687e14b14690edff0cdb4b7e58/pandas-2.2.3-cp312-cp312-macosx_10_9_x86_64.whl", hash = "sha256:b1d432e8d08679a40e2a6d8b2f9770a5c21793a6f9f47fdd52c5ce1948a5a8a9", size = 12529893 },
    { url = "https://files.pythonhosted.org/packages/e1/0c/ad295fd74bfac85358fd579e271cded3ac969de81f62dd0142c426b9da91/pandas-2.2.3-cp312-cp312-macosx_11_0_arm64.whl", hash = "sha256:a5a1595fe639f5988ba6a8e5bc9649af3baf26df3998a0abe56c02609392e0a4", size = 11363475 },
    { url = "https://files.pythonhosted.org/packages/c6/2a/4bba3f03f7d07207481fed47f5b35f556c7441acddc368ec43d6643c5777/pandas-2.2.3-cp312-cp312-manylinux2014_aarch64.manylinux_2_17_aarch64.whl", hash = "sha256:5de54125a92bb4d1c051c0659e6fcb75256bf799a732a87184e5ea503965bce3", size = 15188645 },
    { url = "https://files.pythonhosted.org/packages/38/f8/d8fddee9ed0d0c0f4a2132c1dfcf0e3e53265055da8df952a53e7eaf178c/pandas-2.2.3-cp312-cp312-manylinux_2_17_x86_64.manylinux2014_x86_64.whl", hash = "sha256:fffb8ae78d8af97f849404f21411c95062db1496aeb3e56f146f0355c9989319", size = 12739445 },
    { url = "https://files.pythonhosted.org/packages/20/e8/45a05d9c39d2cea61ab175dbe6a2de1d05b679e8de2011da4ee190d7e748/pandas-2.2.3-cp312-cp312-musllinux_1_2_aarch64.whl", hash = "sha256:6dfcb5ee8d4d50c06a51c2fffa6cff6272098ad6540aed1a76d15fb9318194d8", size = 16359235 },
    { url = "https://files.pythonhosted.org/packages/1d/99/617d07a6a5e429ff90c90da64d428516605a1ec7d7bea494235e1c3882de/pandas-2.2.3-cp312-cp312-musllinux_1_2_x86_64.whl", hash = "sha256:062309c1b9ea12a50e8ce661145c6aab431b1e99530d3cd60640e255778bd43a", size = 14056756 },
    { url = "https://files.pythonhosted.org/packages/29/d4/1244ab8edf173a10fd601f7e13b9566c1b525c4f365d6bee918e68381889/pandas-2.2.3-cp312-cp312-win_amd64.whl", hash = "sha256:59ef3764d0fe818125a5097d2ae867ca3fa64df032331b7e0917cf5d7bf66b13", size = 11504248 },
    { url = "https://files.pythonhosted.org/packages/64/22/3b8f4e0ed70644e85cfdcd57454686b9057c6c38d2f74fe4b8bc2527214a/pandas-2.2.3-cp313-cp313-macosx_10_13_x86_64.whl", hash = "sha256:f00d1345d84d8c86a63e476bb4955e46458b304b9575dcf71102b5c705320015", size = 12477643 },
    { url = "https://files.pythonhosted.org/packages/e4/93/b3f5d1838500e22c8d793625da672f3eec046b1a99257666c94446969282/pandas-2.2.3-cp313-cp313-macosx_11_0_arm64.whl", hash = "sha256:3508d914817e153ad359d7e069d752cdd736a247c322d932eb89e6bc84217f28", size = 11281573 },
    { url = "https://files.pythonhosted.org/packages/f5/94/6c79b07f0e5aab1dcfa35a75f4817f5c4f677931d4234afcd75f0e6a66ca/pandas-2.2.3-cp313-cp313-manylinux2014_aarch64.manylinux_2_17_aarch64.whl", hash = "sha256:22a9d949bfc9a502d320aa04e5d02feab689d61da4e7764b62c30b991c42c5f0", size = 15196085 },
    { url = "https://files.pythonhosted.org/packages/e8/31/aa8da88ca0eadbabd0a639788a6da13bb2ff6edbbb9f29aa786450a30a91/pandas-2.2.3-cp313-cp313-manylinux_2_17_x86_64.manylinux2014_x86_64.whl", hash = "sha256:f3a255b2c19987fbbe62a9dfd6cff7ff2aa9ccab3fc75218fd4b7530f01efa24", size = 12711809 },
    { url = "https://files.pythonhosted.org/packages/ee/7c/c6dbdb0cb2a4344cacfb8de1c5808ca885b2e4dcfde8008266608f9372af/pandas-2.2.3-cp313-cp313-musllinux_1_2_aarch64.whl", hash = "sha256:800250ecdadb6d9c78eae4990da62743b857b470883fa27f652db8bdde7f6659", size = 16356316 },
    { url = "https://files.pythonhosted.org/packages/57/b7/8b757e7d92023b832869fa8881a992696a0bfe2e26f72c9ae9f255988d42/pandas-2.2.3-cp313-cp313-musllinux_1_2_x86_64.whl", hash = "sha256:6374c452ff3ec675a8f46fd9ab25c4ad0ba590b71cf0656f8b6daa5202bca3fb", size = 14022055 },
    { url = "https://files.pythonhosted.org/packages/3b/bc/4b18e2b8c002572c5a441a64826252ce5da2aa738855747247a971988043/pandas-2.2.3-cp313-cp313-win_amd64.whl", hash = "sha256:61c5ad4043f791b61dd4752191d9f07f0ae412515d59ba8f005832a532f8736d", size = 11481175 },
    { url = "https://files.pythonhosted.org/packages/76/a3/a5d88146815e972d40d19247b2c162e88213ef51c7c25993942c39dbf41d/pandas-2.2.3-cp313-cp313t-macosx_10_13_x86_64.whl", hash = "sha256:3b71f27954685ee685317063bf13c7709a7ba74fc996b84fc6821c59b0f06468", size = 12615650 },
    { url = "https://files.pythonhosted.org/packages/9c/8c/f0fd18f6140ddafc0c24122c8a964e48294acc579d47def376fef12bcb4a/pandas-2.2.3-cp313-cp313t-macosx_11_0_arm64.whl", hash = "sha256:38cf8125c40dae9d5acc10fa66af8ea6fdf760b2714ee482ca691fc66e6fcb18", size = 11290177 },
    { url = "https://files.pythonhosted.org/packages/ed/f9/e995754eab9c0f14c6777401f7eece0943840b7a9fc932221c19d1abee9f/pandas-2.2.3-cp313-cp313t-manylinux2014_aarch64.manylinux_2_17_aarch64.whl", hash = "sha256:ba96630bc17c875161df3818780af30e43be9b166ce51c9a18c1feae342906c2", size = 14651526 },
    { url = "https://files.pythonhosted.org/packages/25/b0/98d6ae2e1abac4f35230aa756005e8654649d305df9a28b16b9ae4353bff/pandas-2.2.3-cp313-cp313t-manylinux_2_17_x86_64.manylinux2014_x86_64.whl", hash = "sha256:1db71525a1538b30142094edb9adc10be3f3e176748cd7acc2240c2f2e5aa3a4", size = 11871013 },
    { url = "https://files.pythonhosted.org/packages/cc/57/0f72a10f9db6a4628744c8e8f0df4e6e21de01212c7c981d31e50ffc8328/pandas-2.2.3-cp313-cp313t-musllinux_1_2_aarch64.whl", hash = "sha256:15c0e1e02e93116177d29ff83e8b1619c93ddc9c49083f237d4312337a61165d", size = 15711620 },
    { url = "https://files.pythonhosted.org/packages/ab/5f/b38085618b950b79d2d9164a711c52b10aefc0ae6833b96f626b7021b2ed/pandas-2.2.3-cp313-cp313t-musllinux_1_2_x86_64.whl", hash = "sha256:ad5b65698ab28ed8d7f18790a0dc58005c7629f227be9ecc1072aa74c0c1d43a", size = 13098436 },
]

[[package]]
name = "parso"
version = "0.8.4"
source = { registry = "https://pypi.org/simple" }
sdist = { url = "https://files.pythonhosted.org/packages/66/94/68e2e17afaa9169cf6412ab0f28623903be73d1b32e208d9e8e541bb086d/parso-0.8.4.tar.gz", hash = "sha256:eb3a7b58240fb99099a345571deecc0f9540ea5f4dd2fe14c2a99d6b281ab92d", size = 400609 }
wheels = [
    { url = "https://files.pythonhosted.org/packages/c6/ac/dac4a63f978e4dcb3c6d3a78c4d8e0192a113d288502a1216950c41b1027/parso-0.8.4-py2.py3-none-any.whl", hash = "sha256:a418670a20291dacd2dddc80c377c5c3791378ee1e8d12bffc35420643d43f18", size = 103650 },
]

[[package]]
name = "pexpect"
version = "4.9.0"
source = { registry = "https://pypi.org/simple" }
dependencies = [
    { name = "ptyprocess" },
]
sdist = { url = "https://files.pythonhosted.org/packages/42/92/cc564bf6381ff43ce1f4d06852fc19a2f11d180f23dc32d9588bee2f149d/pexpect-4.9.0.tar.gz", hash = "sha256:ee7d41123f3c9911050ea2c2dac107568dc43b2d3b0c7557a33212c398ead30f", size = 166450 }
wheels = [
    { url = "https://files.pythonhosted.org/packages/9e/c3/059298687310d527a58bb01f3b1965787ee3b40dce76752eda8b44e9a2c5/pexpect-4.9.0-py2.py3-none-any.whl", hash = "sha256:7236d1e080e4936be2dc3e326cec0af72acf9212a7e1d060210e70a47e253523", size = 63772 },
]

[[package]]
name = "platformdirs"
version = "4.3.6"
source = { registry = "https://pypi.org/simple" }
sdist = { url = "https://files.pythonhosted.org/packages/13/fc/128cc9cb8f03208bdbf93d3aa862e16d376844a14f9a0ce5cf4507372de4/platformdirs-4.3.6.tar.gz", hash = "sha256:357fb2acbc885b0419afd3ce3ed34564c13c9b95c89360cd9563f73aa5e2b907", size = 21302 }
wheels = [
    { url = "https://files.pythonhosted.org/packages/3c/a6/bc1012356d8ece4d66dd75c4b9fc6c1f6650ddd5991e421177d9f8f671be/platformdirs-4.3.6-py3-none-any.whl", hash = "sha256:73e575e1408ab8103900836b97580d5307456908a03e92031bab39e4554cc3fb", size = 18439 },
]

[[package]]
name = "pluggy"
version = "1.5.0"
source = { registry = "https://pypi.org/simple" }
sdist = { url = "https://files.pythonhosted.org/packages/96/2d/02d4312c973c6050a18b314a5ad0b3210edb65a906f868e31c111dede4a6/pluggy-1.5.0.tar.gz", hash = "sha256:2cffa88e94fdc978c4c574f15f9e59b7f4201d439195c3715ca9e2486f1d0cf1", size = 67955 }
wheels = [
    { url = "https://files.pythonhosted.org/packages/88/5f/e351af9a41f866ac3f1fac4ca0613908d9a41741cfcf2228f4ad853b697d/pluggy-1.5.0-py3-none-any.whl", hash = "sha256:44e1ad92c8ca002de6377e165f3e0f1be63266ab4d554740532335b9d75ea669", size = 20556 },
]

[[package]]
name = "polars"
version = "1.17.1"
source = { registry = "https://pypi.org/simple" }
sdist = { url = "https://files.pythonhosted.org/packages/32/3b/40b42c6b0e54b001fbaaa55d3d769283e0d54541be783783e08da6a9c54a/polars-1.17.1.tar.gz", hash = "sha256:5a3dac3cb7cbe174d1fa898cba9afbede0c08e8728feeeab515554d762127019", size = 4220337 }
wheels = [
    { url = "https://files.pythonhosted.org/packages/5b/24/a7d97fb8988a3ccf9e285311fe9b04e8cec95657fc2b9f9a8ebedbcdd06f/polars-1.17.1-cp39-abi3-macosx_10_12_x86_64.whl", hash = "sha256:d3a2172f7cf332010f0b034345111e9c86d59b5a5b0fc5aa0509121f40d9e43c", size = 32993574 },
    { url = "https://files.pythonhosted.org/packages/84/4f/b892993474850e85ac05ffa6d0f312c207dcbb1e4a55dc6383f826d5a87d/polars-1.17.1-cp39-abi3-macosx_11_0_arm64.whl", hash = "sha256:82e98c69197df0d8ddc341a6175008508ceaea88f723f32044027810bcdb43fa", size = 28773084 },
    { url = "https://files.pythonhosted.org/packages/29/08/54fe197c9d5f951cf85944ff9cfe0a706dc9d2230e98814a125eda8a1d09/polars-1.17.1-cp39-abi3-manylinux_2_17_x86_64.manylinux2014_x86_64.whl", hash = "sha256:59abdab015ed2ecfa0c63862b960816c35096e1f4df057dde3c44cd973af5029", size = 36360758 },
    { url = "https://files.pythonhosted.org/packages/9b/0c/f5a100da6184f11838520a423a5830dabe194a0812c9fdbef419f2276a92/polars-1.17.1-cp39-abi3-manylinux_2_24_aarch64.whl", hash = "sha256:6d2f922c403b8900b3ae3c23a27b2cae3a2db40ad790cc4fc368402b92629b11", size = 32685903 },
    { url = "https://files.pythonhosted.org/packages/4b/59/cf2e88bebdffb7efb7e4f65f4ec9e293040c313d37e3628db87e4f64dca4/polars-1.17.1-cp39-abi3-win_amd64.whl", hash = "sha256:d38156c8259554cbcb17874d91e6dfa9c404335f08a3307496aadfdee46baa31", size = 35931768 },
]

[[package]]
name = "portalocker"
version = "2.10.1"
source = { registry = "https://pypi.org/simple" }
dependencies = [
    { name = "pywin32", marker = "platform_system == 'Windows'" },
]
sdist = { url = "https://files.pythonhosted.org/packages/ed/d3/c6c64067759e87af98cc668c1cc75171347d0f1577fab7ca3749134e3cd4/portalocker-2.10.1.tar.gz", hash = "sha256:ef1bf844e878ab08aee7e40184156e1151f228f103aa5c6bd0724cc330960f8f", size = 40891 }
wheels = [
    { url = "https://files.pythonhosted.org/packages/9b/fb/a70a4214956182e0d7a9099ab17d50bfcba1056188e9b14f35b9e2b62a0d/portalocker-2.10.1-py3-none-any.whl", hash = "sha256:53a5984ebc86a025552264b459b46a2086e269b21823cb572f8f28ee759e45bf", size = 18423 },
]

[[package]]
name = "pre-commit"
version = "4.0.1"
source = { registry = "https://pypi.org/simple" }
dependencies = [
    { name = "cfgv" },
    { name = "identify" },
    { name = "nodeenv" },
    { name = "pyyaml" },
    { name = "virtualenv" },
]
sdist = { url = "https://files.pythonhosted.org/packages/2e/c8/e22c292035f1bac8b9f5237a2622305bc0304e776080b246f3df57c4ff9f/pre_commit-4.0.1.tar.gz", hash = "sha256:80905ac375958c0444c65e9cebebd948b3cdb518f335a091a670a89d652139d2", size = 191678 }
wheels = [
    { url = "https://files.pythonhosted.org/packages/16/8f/496e10d51edd6671ebe0432e33ff800aa86775d2d147ce7d43389324a525/pre_commit-4.0.1-py2.py3-none-any.whl", hash = "sha256:efde913840816312445dc98787724647c65473daefe420785f885e8ed9a06878", size = 218713 },
]

[[package]]
name = "prompt-toolkit"
version = "3.0.48"
source = { registry = "https://pypi.org/simple" }
dependencies = [
    { name = "wcwidth" },
]
sdist = { url = "https://files.pythonhosted.org/packages/2d/4f/feb5e137aff82f7c7f3248267b97451da3644f6cdc218edfe549fb354127/prompt_toolkit-3.0.48.tar.gz", hash = "sha256:d6623ab0477a80df74e646bdbc93621143f5caf104206aa29294d53de1a03d90", size = 424684 }
wheels = [
    { url = "https://files.pythonhosted.org/packages/a9/6a/fd08d94654f7e67c52ca30523a178b3f8ccc4237fce4be90d39c938a831a/prompt_toolkit-3.0.48-py3-none-any.whl", hash = "sha256:f49a827f90062e411f1ce1f854f2aedb3c23353244f8108b89283587397ac10e", size = 386595 },
]

[[package]]
name = "psygnal"
version = "0.11.1"
source = { registry = "https://pypi.org/simple" }
sdist = { url = "https://files.pythonhosted.org/packages/bc/b0/194cfbcb76dbf9c4a1c4271ccc825b38406d20fb7f95fd18320c28708800/psygnal-0.11.1.tar.gz", hash = "sha256:f9b02ca246ab0adb108c4010b4a486e464f940543201074591e50370cd7b0cc0", size = 102103 }
wheels = [
    { url = "https://files.pythonhosted.org/packages/a6/a8/ed06fe70c8bd03f02ab0c1df020f53f079a6dbae056eba0a91823c0d1242/psygnal-0.11.1-cp311-cp311-macosx_10_16_arm64.whl", hash = "sha256:3c04baec10f882cdf784a7312e23892416188417ad85607e6d1de2e8a9e70709", size = 427499 },
    { url = "https://files.pythonhosted.org/packages/25/92/6dcab17c3bb91fa3f250ebdbb66de55332436da836c4c547c26e3942877e/psygnal-0.11.1-cp311-cp311-macosx_10_16_x86_64.whl", hash = "sha256:8f77317cbd11fbed5bfdd40ea41b4e551ee0cf37881cdbc325b67322af577485", size = 453373 },
    { url = "https://files.pythonhosted.org/packages/84/6f/868f1d7d22c76b96e0c8a75f8eb196deaff83916ad2da7bd78d1d0f6a5df/psygnal-0.11.1-cp311-cp311-manylinux_2_17_x86_64.manylinux2014_x86_64.whl", hash = "sha256:24e69ea57ee39e3677298f38a18828af87cdc0bf0aa64685d44259e608bae3ec", size = 717571 },
    { url = "https://files.pythonhosted.org/packages/da/7d/24ca61d177b26e6ab89e9c520dca9c6341083920ab0ea8ac763a31b2b029/psygnal-0.11.1-cp311-cp311-musllinux_1_1_x86_64.whl", hash = "sha256:d77f1a71fe9859c0335c87d92afe1b17c520a4137326810e94351839342d8fc7", size = 695336 },
    { url = "https://files.pythonhosted.org/packages/33/5d/9b2d8f91a9198dda6ad0eaa276f975207b1314ac2d22a2f905f0a6e34524/psygnal-0.11.1-cp312-cp312-macosx_10_16_arm64.whl", hash = "sha256:0b55cb42e468f3a7de75392520778604fef2bc518b7df36c639b35ce4ed92016", size = 425244 },
    { url = "https://files.pythonhosted.org/packages/c4/66/e1bd57a8efef6582141939876d014f86792adbbb8853bd475a1cbf3649ca/psygnal-0.11.1-cp312-cp312-macosx_10_16_x86_64.whl", hash = "sha256:c7dd3cf809c9c1127d90c6b11fbbd1eb2d66d512ccd4d5cab048786f13d11220", size = 444681 },
    { url = "https://files.pythonhosted.org/packages/49/ad/8ee3f8ac1d59cf269ae2d55f7cac7c65fe3b3f41cada5d6a17bc2f4c5d6d/psygnal-0.11.1-cp312-cp312-manylinux_2_17_x86_64.manylinux2014_x86_64.whl", hash = "sha256:885922a6e65ece9ff8ccf2b6810f435ca8067f410889f7a8fffb6b0d61421a0d", size = 743785 },
    { url = "https://files.pythonhosted.org/packages/14/54/b29b854dff0e27bdaf42a7c1edc65f6d3ea35866e9d9250f1dbabf6381a0/psygnal-0.11.1-cp312-cp312-musllinux_1_1_x86_64.whl", hash = "sha256:1c2388360a9ffcd1381e9b36d0f794287a270d58e69bf17658a194bbf86685c1", size = 725134 },
    { url = "https://files.pythonhosted.org/packages/68/76/d5c5bf5a932ec2dcdc4a23565815a1cc5fd96b03b26ff3f647cdff5ea62c/psygnal-0.11.1-py3-none-any.whl", hash = "sha256:04255fe28828060a80320f8fda937c47bc0c21ca14f55a13eb7c494b165ea395", size = 76998 },
]

[[package]]
name = "ptyprocess"
version = "0.7.0"
source = { registry = "https://pypi.org/simple" }
sdist = { url = "https://files.pythonhosted.org/packages/20/e5/16ff212c1e452235a90aeb09066144d0c5a6a8c0834397e03f5224495c4e/ptyprocess-0.7.0.tar.gz", hash = "sha256:5c5d0a3b48ceee0b48485e0c26037c0acd7d29765ca3fbb5cb3831d347423220", size = 70762 }
wheels = [
    { url = "https://files.pythonhosted.org/packages/22/a6/858897256d0deac81a172289110f31629fc4cee19b6f01283303e18c8db3/ptyprocess-0.7.0-py2.py3-none-any.whl", hash = "sha256:4b41f3967fce3af57cc7e94b888626c18bf37a083e3651ca8feeb66d492fef35", size = 13993 },
]

[[package]]
name = "pure-eval"
version = "0.2.3"
source = { registry = "https://pypi.org/simple" }
sdist = { url = "https://files.pythonhosted.org/packages/cd/05/0a34433a064256a578f1783a10da6df098ceaa4a57bbeaa96a6c0352786b/pure_eval-0.2.3.tar.gz", hash = "sha256:5f4e983f40564c576c7c8635ae88db5956bb2229d7e9237d03b3c0b0190eaf42", size = 19752 }
wheels = [
    { url = "https://files.pythonhosted.org/packages/8e/37/efad0257dc6e593a18957422533ff0f87ede7c9c6ea010a2177d738fb82f/pure_eval-0.2.3-py3-none-any.whl", hash = "sha256:1db8e35b67b3d218d818ae653e27f06c3aa420901fa7b081ca98cbedc874e0d0", size = 11842 },
]

[[package]]
name = "pyarrow"
version = "18.1.0"
source = { registry = "https://pypi.org/simple" }
sdist = { url = "https://files.pythonhosted.org/packages/7f/7b/640785a9062bb00314caa8a387abce547d2a420cf09bd6c715fe659ccffb/pyarrow-18.1.0.tar.gz", hash = "sha256:9386d3ca9c145b5539a1cfc75df07757dff870168c959b473a0bccbc3abc8c73", size = 1118671 }
wheels = [
    { url = "https://files.pythonhosted.org/packages/9e/4d/a4988e7d82f4fbc797715db4185939a658eeffb07a25bab7262bed1ea076/pyarrow-18.1.0-cp311-cp311-macosx_12_0_arm64.whl", hash = "sha256:eaeabf638408de2772ce3d7793b2668d4bb93807deed1725413b70e3156a7854", size = 29554860 },
    { url = "https://files.pythonhosted.org/packages/59/03/3a42c5c1e4bd4c900ab62aa1ff6b472bdb159ba8f1c3e5deadab7222244f/pyarrow-18.1.0-cp311-cp311-macosx_12_0_x86_64.whl", hash = "sha256:3b2e2239339c538f3464308fd345113f886ad031ef8266c6f004d49769bb074c", size = 30867076 },
    { url = "https://files.pythonhosted.org/packages/75/7e/332055ac913373e89256dce9d14b7708f55f7bd5be631456c897f0237738/pyarrow-18.1.0-cp311-cp311-manylinux_2_17_aarch64.manylinux2014_aarch64.whl", hash = "sha256:f39a2e0ed32a0970e4e46c262753417a60c43a3246972cfc2d3eb85aedd01b21", size = 39212135 },
    { url = "https://files.pythonhosted.org/packages/8c/64/5099cdb325828722ef7ffeba9a4696f238eb0cdeae227f831c2d77fcf1bd/pyarrow-18.1.0-cp311-cp311-manylinux_2_17_x86_64.manylinux2014_x86_64.whl", hash = "sha256:e31e9417ba9c42627574bdbfeada7217ad8a4cbbe45b9d6bdd4b62abbca4c6f6", size = 40125195 },
    { url = "https://files.pythonhosted.org/packages/83/88/1938d783727db1b178ff71bc6a6143d7939e406db83a9ec23cad3dad325c/pyarrow-18.1.0-cp311-cp311-manylinux_2_28_aarch64.whl", hash = "sha256:01c034b576ce0eef554f7c3d8c341714954be9b3f5d5bc7117006b85fcf302fe", size = 38641884 },
    { url = "https://files.pythonhosted.org/packages/5e/b5/9e14e9f7590e0eaa435ecea84dabb137284a4dbba7b3c337b58b65b76d95/pyarrow-18.1.0-cp311-cp311-manylinux_2_28_x86_64.whl", hash = "sha256:f266a2c0fc31995a06ebd30bcfdb7f615d7278035ec5b1cd71c48d56daaf30b0", size = 40076877 },
    { url = "https://files.pythonhosted.org/packages/4d/a3/817ac7fe0891a2d66e247e223080f3a6a262d8aefd77e11e8c27e6acf4e1/pyarrow-18.1.0-cp311-cp311-win_amd64.whl", hash = "sha256:d4f13eee18433f99adefaeb7e01d83b59f73360c231d4782d9ddfaf1c3fbde0a", size = 25119811 },
    { url = "https://files.pythonhosted.org/packages/6a/50/12829e7111b932581e51dda51d5cb39207a056c30fe31ef43f14c63c4d7e/pyarrow-18.1.0-cp312-cp312-macosx_12_0_arm64.whl", hash = "sha256:9f3a76670b263dc41d0ae877f09124ab96ce10e4e48f3e3e4257273cee61ad0d", size = 29514620 },
    { url = "https://files.pythonhosted.org/packages/d1/41/468c944eab157702e96abab3d07b48b8424927d4933541ab43788bb6964d/pyarrow-18.1.0-cp312-cp312-macosx_12_0_x86_64.whl", hash = "sha256:da31fbca07c435be88a0c321402c4e31a2ba61593ec7473630769de8346b54ee", size = 30856494 },
    { url = "https://files.pythonhosted.org/packages/68/f9/29fb659b390312a7345aeb858a9d9c157552a8852522f2c8bad437c29c0a/pyarrow-18.1.0-cp312-cp312-manylinux_2_17_aarch64.manylinux2014_aarch64.whl", hash = "sha256:543ad8459bc438efc46d29a759e1079436290bd583141384c6f7a1068ed6f992", size = 39203624 },
    { url = "https://files.pythonhosted.org/packages/6e/f6/19360dae44200e35753c5c2889dc478154cd78e61b1f738514c9f131734d/pyarrow-18.1.0-cp312-cp312-manylinux_2_17_x86_64.manylinux2014_x86_64.whl", hash = "sha256:0743e503c55be0fdb5c08e7d44853da27f19dc854531c0570f9f394ec9671d54", size = 40139341 },
    { url = "https://files.pythonhosted.org/packages/bb/e6/9b3afbbcf10cc724312e824af94a2e993d8ace22994d823f5c35324cebf5/pyarrow-18.1.0-cp312-cp312-manylinux_2_28_aarch64.whl", hash = "sha256:d4b3d2a34780645bed6414e22dda55a92e0fcd1b8a637fba86800ad737057e33", size = 38618629 },
    { url = "https://files.pythonhosted.org/packages/3a/2e/3b99f8a3d9e0ccae0e961978a0d0089b25fb46ebbcfb5ebae3cca179a5b3/pyarrow-18.1.0-cp312-cp312-manylinux_2_28_x86_64.whl", hash = "sha256:c52f81aa6f6575058d8e2c782bf79d4f9fdc89887f16825ec3a66607a5dd8e30", size = 40078661 },
    { url = "https://files.pythonhosted.org/packages/76/52/f8da04195000099d394012b8d42c503d7041b79f778d854f410e5f05049a/pyarrow-18.1.0-cp312-cp312-win_amd64.whl", hash = "sha256:0ad4892617e1a6c7a551cfc827e072a633eaff758fa09f21c4ee548c30bcaf99", size = 25092330 },
    { url = "https://files.pythonhosted.org/packages/cb/87/aa4d249732edef6ad88899399047d7e49311a55749d3c373007d034ee471/pyarrow-18.1.0-cp313-cp313-macosx_12_0_arm64.whl", hash = "sha256:84e314d22231357d473eabec709d0ba285fa706a72377f9cc8e1cb3c8013813b", size = 29497406 },
    { url = "https://files.pythonhosted.org/packages/3c/c7/ed6adb46d93a3177540e228b5ca30d99fc8ea3b13bdb88b6f8b6467e2cb7/pyarrow-18.1.0-cp313-cp313-macosx_12_0_x86_64.whl", hash = "sha256:f591704ac05dfd0477bb8f8e0bd4b5dc52c1cadf50503858dce3a15db6e46ff2", size = 30835095 },
    { url = "https://files.pythonhosted.org/packages/41/d7/ed85001edfb96200ff606943cff71d64f91926ab42828676c0fc0db98963/pyarrow-18.1.0-cp313-cp313-manylinux_2_17_aarch64.manylinux2014_aarch64.whl", hash = "sha256:acb7564204d3c40babf93a05624fc6a8ec1ab1def295c363afc40b0c9e66c191", size = 39194527 },
    { url = "https://files.pythonhosted.org/packages/59/16/35e28eab126342fa391593415d79477e89582de411bb95232f28b131a769/pyarrow-18.1.0-cp313-cp313-manylinux_2_17_x86_64.manylinux2014_x86_64.whl", hash = "sha256:74de649d1d2ccb778f7c3afff6085bd5092aed4c23df9feeb45dd6b16f3811aa", size = 40131443 },
    { url = "https://files.pythonhosted.org/packages/0c/95/e855880614c8da20f4cd74fa85d7268c725cf0013dc754048593a38896a0/pyarrow-18.1.0-cp313-cp313-manylinux_2_28_aarch64.whl", hash = "sha256:f96bd502cb11abb08efea6dab09c003305161cb6c9eafd432e35e76e7fa9b90c", size = 38608750 },
    { url = "https://files.pythonhosted.org/packages/54/9d/f253554b1457d4fdb3831b7bd5f8f00f1795585a606eabf6fec0a58a9c38/pyarrow-18.1.0-cp313-cp313-manylinux_2_28_x86_64.whl", hash = "sha256:36ac22d7782554754a3b50201b607d553a8d71b78cdf03b33c1125be4b52397c", size = 40066690 },
    { url = "https://files.pythonhosted.org/packages/2f/58/8912a2563e6b8273e8aa7b605a345bba5a06204549826f6493065575ebc0/pyarrow-18.1.0-cp313-cp313-win_amd64.whl", hash = "sha256:25dbacab8c5952df0ca6ca0af28f50d45bd31c1ff6fcf79e2d120b4a65ee7181", size = 25081054 },
    { url = "https://files.pythonhosted.org/packages/82/f9/d06ddc06cab1ada0c2f2fd205ac8c25c2701182de1b9c4bf7a0a44844431/pyarrow-18.1.0-cp313-cp313t-macosx_12_0_arm64.whl", hash = "sha256:6a276190309aba7bc9d5bd2933230458b3521a4317acfefe69a354f2fe59f2bc", size = 29525542 },
    { url = "https://files.pythonhosted.org/packages/ab/94/8917e3b961810587ecbdaa417f8ebac0abb25105ae667b7aa11c05876976/pyarrow-18.1.0-cp313-cp313t-macosx_12_0_x86_64.whl", hash = "sha256:ad514dbfcffe30124ce655d72771ae070f30bf850b48bc4d9d3b25993ee0e386", size = 30829412 },
    { url = "https://files.pythonhosted.org/packages/5e/e3/3b16c3190f3d71d3b10f6758d2d5f7779ef008c4fd367cedab3ed178a9f7/pyarrow-18.1.0-cp313-cp313t-manylinux_2_17_aarch64.manylinux2014_aarch64.whl", hash = "sha256:aebc13a11ed3032d8dd6e7171eb6e86d40d67a5639d96c35142bd568b9299324", size = 39119106 },
    { url = "https://files.pythonhosted.org/packages/1d/d6/5d704b0d25c3c79532f8c0639f253ec2803b897100f64bcb3f53ced236e5/pyarrow-18.1.0-cp313-cp313t-manylinux_2_17_x86_64.manylinux2014_x86_64.whl", hash = "sha256:d6cf5c05f3cee251d80e98726b5c7cc9f21bab9e9783673bac58e6dfab57ecc8", size = 40090940 },
    { url = "https://files.pythonhosted.org/packages/37/29/366bc7e588220d74ec00e497ac6710c2833c9176f0372fe0286929b2d64c/pyarrow-18.1.0-cp313-cp313t-manylinux_2_28_aarch64.whl", hash = "sha256:11b676cd410cf162d3f6a70b43fb9e1e40affbc542a1e9ed3681895f2962d3d9", size = 38548177 },
    { url = "https://files.pythonhosted.org/packages/c8/11/fabf6ecabb1fe5b7d96889228ca2a9158c4c3bb732e3b8ee3f7f6d40b703/pyarrow-18.1.0-cp313-cp313t-manylinux_2_28_x86_64.whl", hash = "sha256:b76130d835261b38f14fc41fdfb39ad8d672afb84c447126b84d5472244cfaba", size = 40043567 },
]

[[package]]
name = "pycparser"
version = "2.22"
source = { registry = "https://pypi.org/simple" }
sdist = { url = "https://files.pythonhosted.org/packages/1d/b2/31537cf4b1ca988837256c910a668b553fceb8f069bedc4b1c826024b52c/pycparser-2.22.tar.gz", hash = "sha256:491c8be9c040f5390f5bf44a5b07752bd07f56edf992381b05c701439eec10f6", size = 172736 }
wheels = [
    { url = "https://files.pythonhosted.org/packages/13/a3/a812df4e2dd5696d1f351d58b8fe16a405b234ad2886a0dab9183fb78109/pycparser-2.22-py3-none-any.whl", hash = "sha256:c3702b6d3dd8c7abc1afa565d7e63d53a1d0bd86cdc24edd75470f4de499cfcc", size = 117552 },
]

[[package]]
name = "pygments"
version = "2.18.0"
source = { registry = "https://pypi.org/simple" }
sdist = { url = "https://files.pythonhosted.org/packages/8e/62/8336eff65bcbc8e4cb5d05b55faf041285951b6e80f33e2bff2024788f31/pygments-2.18.0.tar.gz", hash = "sha256:786ff802f32e91311bff3889f6e9a86e81505fe99f2735bb6d60ae0c5004f199", size = 4891905 }
wheels = [
    { url = "https://files.pythonhosted.org/packages/f7/3f/01c8b82017c199075f8f788d0d906b9ffbbc5a47dc9918a945e13d5a2bda/pygments-2.18.0-py3-none-any.whl", hash = "sha256:b8e6aca0523f3ab76fee51799c488e38782ac06eafcf95e7ba832985c8e7b13a", size = 1205513 },
]

[[package]]
name = "pyjwt"
version = "2.10.1"
source = { registry = "https://pypi.org/simple" }
sdist = { url = "https://files.pythonhosted.org/packages/e7/46/bd74733ff231675599650d3e47f361794b22ef3e3770998dda30d3b63726/pyjwt-2.10.1.tar.gz", hash = "sha256:3cc5772eb20009233caf06e9d8a0577824723b44e6648ee0a2aedb6cf9381953", size = 87785 }
wheels = [
    { url = "https://files.pythonhosted.org/packages/61/ad/689f02752eeec26aed679477e80e632ef1b682313be70793d798c1d5fc8f/PyJWT-2.10.1-py3-none-any.whl", hash = "sha256:dcdd193e30abefd5debf142f9adfcdd2b58004e644f25406ffaebd50bd98dacb", size = 22997 },
]

[package.optional-dependencies]
crypto = [
    { name = "cryptography" },
]

[[package]]
name = "pytest"
version = "8.3.4"
source = { registry = "https://pypi.org/simple" }
dependencies = [
    { name = "colorama", marker = "sys_platform == 'win32'" },
    { name = "iniconfig" },
    { name = "packaging" },
    { name = "pluggy" },
]
sdist = { url = "https://files.pythonhosted.org/packages/05/35/30e0d83068951d90a01852cb1cef56e5d8a09d20c7f511634cc2f7e0372a/pytest-8.3.4.tar.gz", hash = "sha256:965370d062bce11e73868e0335abac31b4d3de0e82f4007408d242b4f8610761", size = 1445919 }
wheels = [
    { url = "https://files.pythonhosted.org/packages/11/92/76a1c94d3afee238333bc0a42b82935dd8f9cf8ce9e336ff87ee14d9e1cf/pytest-8.3.4-py3-none-any.whl", hash = "sha256:50e16d954148559c9a74109af1eaf0c945ba2d8f30f0a3d3335edde19788b6f6", size = 343083 },
]

[[package]]
name = "python-dateutil"
version = "2.9.0.post0"
source = { registry = "https://pypi.org/simple" }
dependencies = [
    { name = "six" },
]
sdist = { url = "https://files.pythonhosted.org/packages/66/c0/0c8b6ad9f17a802ee498c46e004a0eb49bc148f2fd230864601a86dcf6db/python-dateutil-2.9.0.post0.tar.gz", hash = "sha256:37dd54208da7e1cd875388217d5e00ebd4179249f90fb72437e91a35459a0ad3", size = 342432 }
wheels = [
    { url = "https://files.pythonhosted.org/packages/ec/57/56b9bcc3c9c6a792fcbaf139543cee77261f3651ca9da0c93f5c1221264b/python_dateutil-2.9.0.post0-py2.py3-none-any.whl", hash = "sha256:a8b2bc7bffae282281c8140a97d3aa9c14da0b136dfe83f850eea9a5f7470427", size = 229892 },
]

[[package]]
name = "pytz"
version = "2024.2"
source = { registry = "https://pypi.org/simple" }
sdist = { url = "https://files.pythonhosted.org/packages/3a/31/3c70bf7603cc2dca0f19bdc53b4537a797747a58875b552c8c413d963a3f/pytz-2024.2.tar.gz", hash = "sha256:2aa355083c50a0f93fa581709deac0c9ad65cca8a9e9beac660adcbd493c798a", size = 319692 }
wheels = [
    { url = "https://files.pythonhosted.org/packages/11/c3/005fcca25ce078d2cc29fd559379817424e94885510568bc1bc53d7d5846/pytz-2024.2-py2.py3-none-any.whl", hash = "sha256:31c7c1817eb7fae7ca4b8c7ee50c72f93aa2dd863de768e1ef4245d426aa0725", size = 508002 },
]

[[package]]
name = "pywin32"
version = "308"
source = { registry = "https://pypi.org/simple" }
wheels = [
    { url = "https://files.pythonhosted.org/packages/eb/e2/02652007469263fe1466e98439831d65d4ca80ea1a2df29abecedf7e47b7/pywin32-308-cp311-cp311-win32.whl", hash = "sha256:5d8c8015b24a7d6855b1550d8e660d8daa09983c80e5daf89a273e5c6fb5095a", size = 5928156 },
    { url = "https://files.pythonhosted.org/packages/48/ef/f4fb45e2196bc7ffe09cad0542d9aff66b0e33f6c0954b43e49c33cad7bd/pywin32-308-cp311-cp311-win_amd64.whl", hash = "sha256:575621b90f0dc2695fec346b2d6302faebd4f0f45c05ea29404cefe35d89442b", size = 6559559 },
    { url = "https://files.pythonhosted.org/packages/79/ef/68bb6aa865c5c9b11a35771329e95917b5559845bd75b65549407f9fc6b4/pywin32-308-cp311-cp311-win_arm64.whl", hash = "sha256:100a5442b7332070983c4cd03f2e906a5648a5104b8a7f50175f7906efd16bb6", size = 7972495 },
    { url = "https://files.pythonhosted.org/packages/00/7c/d00d6bdd96de4344e06c4afbf218bc86b54436a94c01c71a8701f613aa56/pywin32-308-cp312-cp312-win32.whl", hash = "sha256:587f3e19696f4bf96fde9d8a57cec74a57021ad5f204c9e627e15c33ff568897", size = 5939729 },
    { url = "https://files.pythonhosted.org/packages/21/27/0c8811fbc3ca188f93b5354e7c286eb91f80a53afa4e11007ef661afa746/pywin32-308-cp312-cp312-win_amd64.whl", hash = "sha256:00b3e11ef09ede56c6a43c71f2d31857cf7c54b0ab6e78ac659497abd2834f47", size = 6543015 },
    { url = "https://files.pythonhosted.org/packages/9d/0f/d40f8373608caed2255781a3ad9a51d03a594a1248cd632d6a298daca693/pywin32-308-cp312-cp312-win_arm64.whl", hash = "sha256:9b4de86c8d909aed15b7011182c8cab38c8850de36e6afb1f0db22b8959e3091", size = 7976033 },
    { url = "https://files.pythonhosted.org/packages/a9/a4/aa562d8935e3df5e49c161b427a3a2efad2ed4e9cf81c3de636f1fdddfd0/pywin32-308-cp313-cp313-win32.whl", hash = "sha256:1c44539a37a5b7b21d02ab34e6a4d314e0788f1690d65b48e9b0b89f31abbbed", size = 5938579 },
    { url = "https://files.pythonhosted.org/packages/c7/50/b0efb8bb66210da67a53ab95fd7a98826a97ee21f1d22949863e6d588b22/pywin32-308-cp313-cp313-win_amd64.whl", hash = "sha256:fd380990e792eaf6827fcb7e187b2b4b1cede0585e3d0c9e84201ec27b9905e4", size = 6542056 },
    { url = "https://files.pythonhosted.org/packages/26/df/2b63e3e4f2df0224f8aaf6d131f54fe4e8c96400eb9df563e2aae2e1a1f9/pywin32-308-cp313-cp313-win_arm64.whl", hash = "sha256:ef313c46d4c18dfb82a2431e3051ac8f112ccee1a34f29c263c583c568db63cd", size = 7974986 },
]

[[package]]
name = "pyyaml"
version = "6.0.2"
source = { registry = "https://pypi.org/simple" }
sdist = { url = "https://files.pythonhosted.org/packages/54/ed/79a089b6be93607fa5cdaedf301d7dfb23af5f25c398d5ead2525b063e17/pyyaml-6.0.2.tar.gz", hash = "sha256:d584d9ec91ad65861cc08d42e834324ef890a082e591037abe114850ff7bbc3e", size = 130631 }
wheels = [
    { url = "https://files.pythonhosted.org/packages/f8/aa/7af4e81f7acba21a4c6be026da38fd2b872ca46226673c89a758ebdc4fd2/PyYAML-6.0.2-cp311-cp311-macosx_10_9_x86_64.whl", hash = "sha256:cc1c1159b3d456576af7a3e4d1ba7e6924cb39de8f67111c735f6fc832082774", size = 184612 },
    { url = "https://files.pythonhosted.org/packages/8b/62/b9faa998fd185f65c1371643678e4d58254add437edb764a08c5a98fb986/PyYAML-6.0.2-cp311-cp311-macosx_11_0_arm64.whl", hash = "sha256:1e2120ef853f59c7419231f3bf4e7021f1b936f6ebd222406c3b60212205d2ee", size = 172040 },
    { url = "https://files.pythonhosted.org/packages/ad/0c/c804f5f922a9a6563bab712d8dcc70251e8af811fce4524d57c2c0fd49a4/PyYAML-6.0.2-cp311-cp311-manylinux_2_17_aarch64.manylinux2014_aarch64.whl", hash = "sha256:5d225db5a45f21e78dd9358e58a98702a0302f2659a3c6cd320564b75b86f47c", size = 736829 },
    { url = "https://files.pythonhosted.org/packages/51/16/6af8d6a6b210c8e54f1406a6b9481febf9c64a3109c541567e35a49aa2e7/PyYAML-6.0.2-cp311-cp311-manylinux_2_17_s390x.manylinux2014_s390x.whl", hash = "sha256:5ac9328ec4831237bec75defaf839f7d4564be1e6b25ac710bd1a96321cc8317", size = 764167 },
    { url = "https://files.pythonhosted.org/packages/75/e4/2c27590dfc9992f73aabbeb9241ae20220bd9452df27483b6e56d3975cc5/PyYAML-6.0.2-cp311-cp311-manylinux_2_17_x86_64.manylinux2014_x86_64.whl", hash = "sha256:3ad2a3decf9aaba3d29c8f537ac4b243e36bef957511b4766cb0057d32b0be85", size = 762952 },
    { url = "https://files.pythonhosted.org/packages/9b/97/ecc1abf4a823f5ac61941a9c00fe501b02ac3ab0e373c3857f7d4b83e2b6/PyYAML-6.0.2-cp311-cp311-musllinux_1_1_aarch64.whl", hash = "sha256:ff3824dc5261f50c9b0dfb3be22b4567a6f938ccce4587b38952d85fd9e9afe4", size = 735301 },
    { url = "https://files.pythonhosted.org/packages/45/73/0f49dacd6e82c9430e46f4a027baa4ca205e8b0a9dce1397f44edc23559d/PyYAML-6.0.2-cp311-cp311-musllinux_1_1_x86_64.whl", hash = "sha256:797b4f722ffa07cc8d62053e4cff1486fa6dc094105d13fea7b1de7d8bf71c9e", size = 756638 },
    { url = "https://files.pythonhosted.org/packages/22/5f/956f0f9fc65223a58fbc14459bf34b4cc48dec52e00535c79b8db361aabd/PyYAML-6.0.2-cp311-cp311-win32.whl", hash = "sha256:11d8f3dd2b9c1207dcaf2ee0bbbfd5991f571186ec9cc78427ba5bd32afae4b5", size = 143850 },
    { url = "https://files.pythonhosted.org/packages/ed/23/8da0bbe2ab9dcdd11f4f4557ccaf95c10b9811b13ecced089d43ce59c3c8/PyYAML-6.0.2-cp311-cp311-win_amd64.whl", hash = "sha256:e10ce637b18caea04431ce14fabcf5c64a1c61ec9c56b071a4b7ca131ca52d44", size = 161980 },
    { url = "https://files.pythonhosted.org/packages/86/0c/c581167fc46d6d6d7ddcfb8c843a4de25bdd27e4466938109ca68492292c/PyYAML-6.0.2-cp312-cp312-macosx_10_9_x86_64.whl", hash = "sha256:c70c95198c015b85feafc136515252a261a84561b7b1d51e3384e0655ddf25ab", size = 183873 },
    { url = "https://files.pythonhosted.org/packages/a8/0c/38374f5bb272c051e2a69281d71cba6fdb983413e6758b84482905e29a5d/PyYAML-6.0.2-cp312-cp312-macosx_11_0_arm64.whl", hash = "sha256:ce826d6ef20b1bc864f0a68340c8b3287705cae2f8b4b1d932177dcc76721725", size = 173302 },
    { url = "https://files.pythonhosted.org/packages/c3/93/9916574aa8c00aa06bbac729972eb1071d002b8e158bd0e83a3b9a20a1f7/PyYAML-6.0.2-cp312-cp312-manylinux_2_17_aarch64.manylinux2014_aarch64.whl", hash = "sha256:1f71ea527786de97d1a0cc0eacd1defc0985dcf6b3f17bb77dcfc8c34bec4dc5", size = 739154 },
    { url = "https://files.pythonhosted.org/packages/95/0f/b8938f1cbd09739c6da569d172531567dbcc9789e0029aa070856f123984/PyYAML-6.0.2-cp312-cp312-manylinux_2_17_s390x.manylinux2014_s390x.whl", hash = "sha256:9b22676e8097e9e22e36d6b7bda33190d0d400f345f23d4065d48f4ca7ae0425", size = 766223 },
    { url = "https://files.pythonhosted.org/packages/b9/2b/614b4752f2e127db5cc206abc23a8c19678e92b23c3db30fc86ab731d3bd/PyYAML-6.0.2-cp312-cp312-manylinux_2_17_x86_64.manylinux2014_x86_64.whl", hash = "sha256:80bab7bfc629882493af4aa31a4cfa43a4c57c83813253626916b8c7ada83476", size = 767542 },
    { url = "https://files.pythonhosted.org/packages/d4/00/dd137d5bcc7efea1836d6264f049359861cf548469d18da90cd8216cf05f/PyYAML-6.0.2-cp312-cp312-musllinux_1_1_aarch64.whl", hash = "sha256:0833f8694549e586547b576dcfaba4a6b55b9e96098b36cdc7ebefe667dfed48", size = 731164 },
    { url = "https://files.pythonhosted.org/packages/c9/1f/4f998c900485e5c0ef43838363ba4a9723ac0ad73a9dc42068b12aaba4e4/PyYAML-6.0.2-cp312-cp312-musllinux_1_1_x86_64.whl", hash = "sha256:8b9c7197f7cb2738065c481a0461e50ad02f18c78cd75775628afb4d7137fb3b", size = 756611 },
    { url = "https://files.pythonhosted.org/packages/df/d1/f5a275fdb252768b7a11ec63585bc38d0e87c9e05668a139fea92b80634c/PyYAML-6.0.2-cp312-cp312-win32.whl", hash = "sha256:ef6107725bd54b262d6dedcc2af448a266975032bc85ef0172c5f059da6325b4", size = 140591 },
    { url = "https://files.pythonhosted.org/packages/0c/e8/4f648c598b17c3d06e8753d7d13d57542b30d56e6c2dedf9c331ae56312e/PyYAML-6.0.2-cp312-cp312-win_amd64.whl", hash = "sha256:7e7401d0de89a9a855c839bc697c079a4af81cf878373abd7dc625847d25cbd8", size = 156338 },
    { url = "https://files.pythonhosted.org/packages/ef/e3/3af305b830494fa85d95f6d95ef7fa73f2ee1cc8ef5b495c7c3269fb835f/PyYAML-6.0.2-cp313-cp313-macosx_10_13_x86_64.whl", hash = "sha256:efdca5630322a10774e8e98e1af481aad470dd62c3170801852d752aa7a783ba", size = 181309 },
    { url = "https://files.pythonhosted.org/packages/45/9f/3b1c20a0b7a3200524eb0076cc027a970d320bd3a6592873c85c92a08731/PyYAML-6.0.2-cp313-cp313-macosx_11_0_arm64.whl", hash = "sha256:50187695423ffe49e2deacb8cd10510bc361faac997de9efef88badc3bb9e2d1", size = 171679 },
    { url = "https://files.pythonhosted.org/packages/7c/9a/337322f27005c33bcb656c655fa78325b730324c78620e8328ae28b64d0c/PyYAML-6.0.2-cp313-cp313-manylinux_2_17_aarch64.manylinux2014_aarch64.whl", hash = "sha256:0ffe8360bab4910ef1b9e87fb812d8bc0a308b0d0eef8c8f44e0254ab3b07133", size = 733428 },
    { url = "https://files.pythonhosted.org/packages/a3/69/864fbe19e6c18ea3cc196cbe5d392175b4cf3d5d0ac1403ec3f2d237ebb5/PyYAML-6.0.2-cp313-cp313-manylinux_2_17_s390x.manylinux2014_s390x.whl", hash = "sha256:17e311b6c678207928d649faa7cb0d7b4c26a0ba73d41e99c4fff6b6c3276484", size = 763361 },
    { url = "https://files.pythonhosted.org/packages/04/24/b7721e4845c2f162d26f50521b825fb061bc0a5afcf9a386840f23ea19fa/PyYAML-6.0.2-cp313-cp313-manylinux_2_17_x86_64.manylinux2014_x86_64.whl", hash = "sha256:70b189594dbe54f75ab3a1acec5f1e3faa7e8cf2f1e08d9b561cb41b845f69d5", size = 759523 },
    { url = "https://files.pythonhosted.org/packages/2b/b2/e3234f59ba06559c6ff63c4e10baea10e5e7df868092bf9ab40e5b9c56b6/PyYAML-6.0.2-cp313-cp313-musllinux_1_1_aarch64.whl", hash = "sha256:41e4e3953a79407c794916fa277a82531dd93aad34e29c2a514c2c0c5fe971cc", size = 726660 },
    { url = "https://files.pythonhosted.org/packages/fe/0f/25911a9f080464c59fab9027482f822b86bf0608957a5fcc6eaac85aa515/PyYAML-6.0.2-cp313-cp313-musllinux_1_1_x86_64.whl", hash = "sha256:68ccc6023a3400877818152ad9a1033e3db8625d899c72eacb5a668902e4d652", size = 751597 },
    { url = "https://files.pythonhosted.org/packages/14/0d/e2c3b43bbce3cf6bd97c840b46088a3031085179e596d4929729d8d68270/PyYAML-6.0.2-cp313-cp313-win32.whl", hash = "sha256:bc2fa7c6b47d6bc618dd7fb02ef6fdedb1090ec036abab80d4681424b84c1183", size = 140527 },
    { url = "https://files.pythonhosted.org/packages/fa/de/02b54f42487e3d3c6efb3f89428677074ca7bf43aae402517bc7cca949f3/PyYAML-6.0.2-cp313-cp313-win_amd64.whl", hash = "sha256:8388ee1976c416731879ac16da0aff3f63b286ffdd57cdeb95f3f2e085687563", size = 156446 },
]

[[package]]
name = "referencing"
version = "0.35.1"
source = { registry = "https://pypi.org/simple" }
dependencies = [
    { name = "attrs" },
    { name = "rpds-py" },
]
sdist = { url = "https://files.pythonhosted.org/packages/99/5b/73ca1f8e72fff6fa52119dbd185f73a907b1989428917b24cff660129b6d/referencing-0.35.1.tar.gz", hash = "sha256:25b42124a6c8b632a425174f24087783efb348a6f1e0008e63cd4466fedf703c", size = 62991 }
wheels = [
    { url = "https://files.pythonhosted.org/packages/b7/59/2056f61236782a2c86b33906c025d4f4a0b17be0161b63b70fd9e8775d36/referencing-0.35.1-py3-none-any.whl", hash = "sha256:eda6d3234d62814d1c64e305c1331c9a3a6132da475ab6382eaa997b21ee75de", size = 26684 },
]

[[package]]
name = "requests"
version = "2.32.3"
source = { registry = "https://pypi.org/simple" }
dependencies = [
    { name = "certifi" },
    { name = "charset-normalizer" },
    { name = "idna" },
    { name = "urllib3" },
]
sdist = { url = "https://files.pythonhosted.org/packages/63/70/2bf7780ad2d390a8d301ad0b550f1581eadbd9a20f896afe06353c2a2913/requests-2.32.3.tar.gz", hash = "sha256:55365417734eb18255590a9ff9eb97e9e1da868d4ccd6402399eaf68af20a760", size = 131218 }
wheels = [
    { url = "https://files.pythonhosted.org/packages/f9/9b/335f9764261e915ed497fcdeb11df5dfd6f7bf257d4a6a2a686d80da4d54/requests-2.32.3-py3-none-any.whl", hash = "sha256:70761cfe03c773ceb22aa2f671b4757976145175cdfca038c02654d061d6dcc6", size = 64928 },
]

[[package]]
name = "rich"
version = "13.9.4"
source = { registry = "https://pypi.org/simple" }
dependencies = [
    { name = "markdown-it-py" },
    { name = "pygments" },
]
sdist = { url = "https://files.pythonhosted.org/packages/ab/3a/0316b28d0761c6734d6bc14e770d85506c986c85ffb239e688eeaab2c2bc/rich-13.9.4.tar.gz", hash = "sha256:439594978a49a09530cff7ebc4b5c7103ef57baf48d5ea3184f21d9a2befa098", size = 223149 }
wheels = [
    { url = "https://files.pythonhosted.org/packages/19/71/39c7c0d87f8d4e6c020a393182060eaefeeae6c01dab6a84ec346f2567df/rich-13.9.4-py3-none-any.whl", hash = "sha256:6049d5e6ec054bf2779ab3358186963bac2ea89175919d699e378b99738c2a90", size = 242424 },
]

[[package]]
name = "rpds-py"
version = "0.22.3"
source = { registry = "https://pypi.org/simple" }
sdist = { url = "https://files.pythonhosted.org/packages/01/80/cce854d0921ff2f0a9fa831ba3ad3c65cee3a46711addf39a2af52df2cfd/rpds_py-0.22.3.tar.gz", hash = "sha256:e32fee8ab45d3c2db6da19a5323bc3362237c8b653c70194414b892fd06a080d", size = 26771 }
wheels = [
    { url = "https://files.pythonhosted.org/packages/15/ad/8d1ddf78f2805a71253fcd388017e7b4a0615c22c762b6d35301fef20106/rpds_py-0.22.3-cp311-cp311-macosx_10_12_x86_64.whl", hash = "sha256:d20cfb4e099748ea39e6f7b16c91ab057989712d31761d3300d43134e26e165f", size = 359773 },
    { url = "https://files.pythonhosted.org/packages/c8/75/68c15732293a8485d79fe4ebe9045525502a067865fa4278f178851b2d87/rpds_py-0.22.3-cp311-cp311-macosx_11_0_arm64.whl", hash = "sha256:68049202f67380ff9aa52f12e92b1c30115f32e6895cd7198fa2a7961621fc5a", size = 349214 },
    { url = "https://files.pythonhosted.org/packages/3c/4c/7ce50f3070083c2e1b2bbd0fb7046f3da55f510d19e283222f8f33d7d5f4/rpds_py-0.22.3-cp311-cp311-manylinux_2_17_aarch64.manylinux2014_aarch64.whl", hash = "sha256:fb4f868f712b2dd4bcc538b0a0c1f63a2b1d584c925e69a224d759e7070a12d5", size = 380477 },
    { url = "https://files.pythonhosted.org/packages/9a/e9/835196a69cb229d5c31c13b8ae603bd2da9a6695f35fe4270d398e1db44c/rpds_py-0.22.3-cp311-cp311-manylinux_2_17_armv7l.manylinux2014_armv7l.whl", hash = "sha256:bc51abd01f08117283c5ebf64844a35144a0843ff7b2983e0648e4d3d9f10dbb", size = 386171 },
    { url = "https://files.pythonhosted.org/packages/f9/8e/33fc4eba6683db71e91e6d594a2cf3a8fbceb5316629f0477f7ece5e3f75/rpds_py-0.22.3-cp311-cp311-manylinux_2_17_ppc64le.manylinux2014_ppc64le.whl", hash = "sha256:0f3cec041684de9a4684b1572fe28c7267410e02450f4561700ca5a3bc6695a2", size = 422676 },
    { url = "https://files.pythonhosted.org/packages/37/47/2e82d58f8046a98bb9497a8319604c92b827b94d558df30877c4b3c6ccb3/rpds_py-0.22.3-cp311-cp311-manylinux_2_17_s390x.manylinux2014_s390x.whl", hash = "sha256:7ef9d9da710be50ff6809fed8f1963fecdfecc8b86656cadfca3bc24289414b0", size = 446152 },
    { url = "https://files.pythonhosted.org/packages/e1/78/79c128c3e71abbc8e9739ac27af11dc0f91840a86fce67ff83c65d1ba195/rpds_py-0.22.3-cp311-cp311-manylinux_2_17_x86_64.manylinux2014_x86_64.whl", hash = "sha256:59f4a79c19232a5774aee369a0c296712ad0e77f24e62cad53160312b1c1eaa1", size = 381300 },
    { url = "https://files.pythonhosted.org/packages/c9/5b/2e193be0e8b228c1207f31fa3ea79de64dadb4f6a4833111af8145a6bc33/rpds_py-0.22.3-cp311-cp311-manylinux_2_5_i686.manylinux1_i686.whl", hash = "sha256:1a60bce91f81ddaac922a40bbb571a12c1070cb20ebd6d49c48e0b101d87300d", size = 409636 },
    { url = "https://files.pythonhosted.org/packages/c2/3f/687c7100b762d62186a1c1100ffdf99825f6fa5ea94556844bbbd2d0f3a9/rpds_py-0.22.3-cp311-cp311-musllinux_1_2_aarch64.whl", hash = "sha256:e89391e6d60251560f0a8f4bd32137b077a80d9b7dbe6d5cab1cd80d2746f648", size = 556708 },
    { url = "https://files.pythonhosted.org/packages/8c/a2/c00cbc4b857e8b3d5e7f7fc4c81e23afd8c138b930f4f3ccf9a41a23e9e4/rpds_py-0.22.3-cp311-cp311-musllinux_1_2_i686.whl", hash = "sha256:e3fb866d9932a3d7d0c82da76d816996d1667c44891bd861a0f97ba27e84fc74", size = 583554 },
    { url = "https://files.pythonhosted.org/packages/d0/08/696c9872cf56effdad9ed617ac072f6774a898d46b8b8964eab39ec562d2/rpds_py-0.22.3-cp311-cp311-musllinux_1_2_x86_64.whl", hash = "sha256:1352ae4f7c717ae8cba93421a63373e582d19d55d2ee2cbb184344c82d2ae55a", size = 552105 },
    { url = "https://files.pythonhosted.org/packages/18/1f/4df560be1e994f5adf56cabd6c117e02de7c88ee238bb4ce03ed50da9d56/rpds_py-0.22.3-cp311-cp311-win32.whl", hash = "sha256:b0b4136a252cadfa1adb705bb81524eee47d9f6aab4f2ee4fa1e9d3cd4581f64", size = 220199 },
    { url = "https://files.pythonhosted.org/packages/b8/1b/c29b570bc5db8237553002788dc734d6bd71443a2ceac2a58202ec06ef12/rpds_py-0.22.3-cp311-cp311-win_amd64.whl", hash = "sha256:8bd7c8cfc0b8247c8799080fbff54e0b9619e17cdfeb0478ba7295d43f635d7c", size = 231775 },
    { url = "https://files.pythonhosted.org/packages/75/47/3383ee3bd787a2a5e65a9b9edc37ccf8505c0a00170e3a5e6ea5fbcd97f7/rpds_py-0.22.3-cp312-cp312-macosx_10_12_x86_64.whl", hash = "sha256:27e98004595899949bd7a7b34e91fa7c44d7a97c40fcaf1d874168bb652ec67e", size = 352334 },
    { url = "https://files.pythonhosted.org/packages/40/14/aa6400fa8158b90a5a250a77f2077c0d0cd8a76fce31d9f2b289f04c6dec/rpds_py-0.22.3-cp312-cp312-macosx_11_0_arm64.whl", hash = "sha256:1978d0021e943aae58b9b0b196fb4895a25cc53d3956b8e35e0b7682eefb6d56", size = 342111 },
    { url = "https://files.pythonhosted.org/packages/7d/06/395a13bfaa8a28b302fb433fb285a67ce0ea2004959a027aea8f9c52bad4/rpds_py-0.22.3-cp312-cp312-manylinux_2_17_aarch64.manylinux2014_aarch64.whl", hash = "sha256:655ca44a831ecb238d124e0402d98f6212ac527a0ba6c55ca26f616604e60a45", size = 384286 },
    { url = "https://files.pythonhosted.org/packages/43/52/d8eeaffab047e6b7b7ef7f00d5ead074a07973968ffa2d5820fa131d7852/rpds_py-0.22.3-cp312-cp312-manylinux_2_17_armv7l.manylinux2014_armv7l.whl", hash = "sha256:feea821ee2a9273771bae61194004ee2fc33f8ec7db08117ef9147d4bbcbca8e", size = 391739 },
    { url = "https://files.pythonhosted.org/packages/83/31/52dc4bde85c60b63719610ed6f6d61877effdb5113a72007679b786377b8/rpds_py-0.22.3-cp312-cp312-manylinux_2_17_ppc64le.manylinux2014_ppc64le.whl", hash = "sha256:22bebe05a9ffc70ebfa127efbc429bc26ec9e9b4ee4d15a740033efda515cf3d", size = 427306 },
    { url = "https://files.pythonhosted.org/packages/70/d5/1bab8e389c2261dba1764e9e793ed6830a63f830fdbec581a242c7c46bda/rpds_py-0.22.3-cp312-cp312-manylinux_2_17_s390x.manylinux2014_s390x.whl", hash = "sha256:3af6e48651c4e0d2d166dc1b033b7042ea3f871504b6805ba5f4fe31581d8d38", size = 442717 },
    { url = "https://files.pythonhosted.org/packages/82/a1/a45f3e30835b553379b3a56ea6c4eb622cf11e72008229af840e4596a8ea/rpds_py-0.22.3-cp312-cp312-manylinux_2_17_x86_64.manylinux2014_x86_64.whl", hash = "sha256:e67ba3c290821343c192f7eae1d8fd5999ca2dc99994114643e2f2d3e6138b15", size = 385721 },
    { url = "https://files.pythonhosted.org/packages/a6/27/780c942de3120bdd4d0e69583f9c96e179dfff082f6ecbb46b8d6488841f/rpds_py-0.22.3-cp312-cp312-manylinux_2_5_i686.manylinux1_i686.whl", hash = "sha256:02fbb9c288ae08bcb34fb41d516d5eeb0455ac35b5512d03181d755d80810059", size = 415824 },
    { url = "https://files.pythonhosted.org/packages/94/0b/aa0542ca88ad20ea719b06520f925bae348ea5c1fdf201b7e7202d20871d/rpds_py-0.22.3-cp312-cp312-musllinux_1_2_aarch64.whl", hash = "sha256:f56a6b404f74ab372da986d240e2e002769a7d7102cc73eb238a4f72eec5284e", size = 561227 },
    { url = "https://files.pythonhosted.org/packages/0d/92/3ed77d215f82c8f844d7f98929d56cc321bb0bcfaf8f166559b8ec56e5f1/rpds_py-0.22.3-cp312-cp312-musllinux_1_2_i686.whl", hash = "sha256:0a0461200769ab3b9ab7e513f6013b7a97fdeee41c29b9db343f3c5a8e2b9e61", size = 587424 },
    { url = "https://files.pythonhosted.org/packages/09/42/cacaeb047a22cab6241f107644f230e2935d4efecf6488859a7dd82fc47d/rpds_py-0.22.3-cp312-cp312-musllinux_1_2_x86_64.whl", hash = "sha256:8633e471c6207a039eff6aa116e35f69f3156b3989ea3e2d755f7bc41754a4a7", size = 555953 },
    { url = "https://files.pythonhosted.org/packages/e6/52/c921dc6d5f5d45b212a456c1f5b17df1a471127e8037eb0972379e39dff4/rpds_py-0.22.3-cp312-cp312-win32.whl", hash = "sha256:593eba61ba0c3baae5bc9be2f5232430453fb4432048de28399ca7376de9c627", size = 221339 },
    { url = "https://files.pythonhosted.org/packages/f2/c7/f82b5be1e8456600395366f86104d1bd8d0faed3802ad511ef6d60c30d98/rpds_py-0.22.3-cp312-cp312-win_amd64.whl", hash = "sha256:d115bffdd417c6d806ea9069237a4ae02f513b778e3789a359bc5856e0404cc4", size = 235786 },
    { url = "https://files.pythonhosted.org/packages/d0/bf/36d5cc1f2c609ae6e8bf0fc35949355ca9d8790eceb66e6385680c951e60/rpds_py-0.22.3-cp313-cp313-macosx_10_12_x86_64.whl", hash = "sha256:ea7433ce7e4bfc3a85654aeb6747babe3f66eaf9a1d0c1e7a4435bbdf27fea84", size = 351657 },
    { url = "https://files.pythonhosted.org/packages/24/2a/f1e0fa124e300c26ea9382e59b2d582cba71cedd340f32d1447f4f29fa4e/rpds_py-0.22.3-cp313-cp313-macosx_11_0_arm64.whl", hash = "sha256:6dd9412824c4ce1aca56c47b0991e65bebb7ac3f4edccfd3f156150c96a7bf25", size = 341829 },
    { url = "https://files.pythonhosted.org/packages/cf/c2/0da1231dd16953845bed60d1a586fcd6b15ceaeb965f4d35cdc71f70f606/rpds_py-0.22.3-cp313-cp313-manylinux_2_17_aarch64.manylinux2014_aarch64.whl", hash = "sha256:20070c65396f7373f5df4005862fa162db5d25d56150bddd0b3e8214e8ef45b4", size = 384220 },
    { url = "https://files.pythonhosted.org/packages/c7/73/a4407f4e3a00a9d4b68c532bf2d873d6b562854a8eaff8faa6133b3588ec/rpds_py-0.22.3-cp313-cp313-manylinux_2_17_armv7l.manylinux2014_armv7l.whl", hash = "sha256:0b09865a9abc0ddff4e50b5ef65467cd94176bf1e0004184eb915cbc10fc05c5", size = 391009 },
    { url = "https://files.pythonhosted.org/packages/a9/c3/04b7353477ab360fe2563f5f0b176d2105982f97cd9ae80a9c5a18f1ae0f/rpds_py-0.22.3-cp313-cp313-manylinux_2_17_ppc64le.manylinux2014_ppc64le.whl", hash = "sha256:3453e8d41fe5f17d1f8e9c383a7473cd46a63661628ec58e07777c2fff7196dc", size = 426989 },
    { url = "https://files.pythonhosted.org/packages/8d/e6/e4b85b722bcf11398e17d59c0f6049d19cd606d35363221951e6d625fcb0/rpds_py-0.22.3-cp313-cp313-manylinux_2_17_s390x.manylinux2014_s390x.whl", hash = "sha256:f5d36399a1b96e1a5fdc91e0522544580dbebeb1f77f27b2b0ab25559e103b8b", size = 441544 },
    { url = "https://files.pythonhosted.org/packages/27/fc/403e65e56f65fff25f2973216974976d3f0a5c3f30e53758589b6dc9b79b/rpds_py-0.22.3-cp313-cp313-manylinux_2_17_x86_64.manylinux2014_x86_64.whl", hash = "sha256:009de23c9c9ee54bf11303a966edf4d9087cd43a6003672e6aa7def643d06518", size = 385179 },
    { url = "https://files.pythonhosted.org/packages/57/9b/2be9ff9700d664d51fd96b33d6595791c496d2778cb0b2a634f048437a55/rpds_py-0.22.3-cp313-cp313-manylinux_2_5_i686.manylinux1_i686.whl", hash = "sha256:1aef18820ef3e4587ebe8b3bc9ba6e55892a6d7b93bac6d29d9f631a3b4befbd", size = 415103 },
    { url = "https://files.pythonhosted.org/packages/bb/a5/03c2ad8ca10994fcf22dd2150dd1d653bc974fa82d9a590494c84c10c641/rpds_py-0.22.3-cp313-cp313-musllinux_1_2_aarch64.whl", hash = "sha256:f60bd8423be1d9d833f230fdbccf8f57af322d96bcad6599e5a771b151398eb2", size = 560916 },
    { url = "https://files.pythonhosted.org/packages/ba/2e/be4fdfc8b5b576e588782b56978c5b702c5a2307024120d8aeec1ab818f0/rpds_py-0.22.3-cp313-cp313-musllinux_1_2_i686.whl", hash = "sha256:62d9cfcf4948683a18a9aff0ab7e1474d407b7bab2ca03116109f8464698ab16", size = 587062 },
    { url = "https://files.pythonhosted.org/packages/67/e0/2034c221937709bf9c542603d25ad43a68b4b0a9a0c0b06a742f2756eb66/rpds_py-0.22.3-cp313-cp313-musllinux_1_2_x86_64.whl", hash = "sha256:9253fc214112405f0afa7db88739294295f0e08466987f1d70e29930262b4c8f", size = 555734 },
    { url = "https://files.pythonhosted.org/packages/ea/ce/240bae07b5401a22482b58e18cfbabaa392409b2797da60223cca10d7367/rpds_py-0.22.3-cp313-cp313-win32.whl", hash = "sha256:fb0ba113b4983beac1a2eb16faffd76cb41e176bf58c4afe3e14b9c681f702de", size = 220663 },
    { url = "https://files.pythonhosted.org/packages/cb/f0/d330d08f51126330467edae2fa4efa5cec8923c87551a79299380fdea30d/rpds_py-0.22.3-cp313-cp313-win_amd64.whl", hash = "sha256:c58e2339def52ef6b71b8f36d13c3688ea23fa093353f3a4fee2556e62086ec9", size = 235503 },
    { url = "https://files.pythonhosted.org/packages/f7/c4/dbe1cc03df013bf2feb5ad00615038050e7859f381e96fb5b7b4572cd814/rpds_py-0.22.3-cp313-cp313t-macosx_10_12_x86_64.whl", hash = "sha256:f82a116a1d03628a8ace4859556fb39fd1424c933341a08ea3ed6de1edb0283b", size = 347698 },
    { url = "https://files.pythonhosted.org/packages/a4/3a/684f66dd6b0f37499cad24cd1c0e523541fd768576fa5ce2d0a8799c3cba/rpds_py-0.22.3-cp313-cp313t-macosx_11_0_arm64.whl", hash = "sha256:3dfcbc95bd7992b16f3f7ba05af8a64ca694331bd24f9157b49dadeeb287493b", size = 337330 },
    { url = "https://files.pythonhosted.org/packages/82/eb/e022c08c2ce2e8f7683baa313476492c0e2c1ca97227fe8a75d9f0181e95/rpds_py-0.22.3-cp313-cp313t-manylinux_2_17_aarch64.manylinux2014_aarch64.whl", hash = "sha256:59259dc58e57b10e7e18ce02c311804c10c5a793e6568f8af4dead03264584d1", size = 380022 },
    { url = "https://files.pythonhosted.org/packages/e4/21/5a80e653e4c86aeb28eb4fea4add1f72e1787a3299687a9187105c3ee966/rpds_py-0.22.3-cp313-cp313t-manylinux_2_17_armv7l.manylinux2014_armv7l.whl", hash = "sha256:5725dd9cc02068996d4438d397e255dcb1df776b7ceea3b9cb972bdb11260a83", size = 390754 },
    { url = "https://files.pythonhosted.org/packages/37/a4/d320a04ae90f72d080b3d74597074e62be0a8ecad7d7321312dfe2dc5a6a/rpds_py-0.22.3-cp313-cp313t-manylinux_2_17_ppc64le.manylinux2014_ppc64le.whl", hash = "sha256:99b37292234e61325e7a5bb9689e55e48c3f5f603af88b1642666277a81f1fbd", size = 423840 },
    { url = "https://files.pythonhosted.org/packages/87/70/674dc47d93db30a6624279284e5631be4c3a12a0340e8e4f349153546728/rpds_py-0.22.3-cp313-cp313t-manylinux_2_17_s390x.manylinux2014_s390x.whl", hash = "sha256:27b1d3b3915a99208fee9ab092b8184c420f2905b7d7feb4aeb5e4a9c509b8a1", size = 438970 },
    { url = "https://files.pythonhosted.org/packages/3f/64/9500f4d66601d55cadd21e90784cfd5d5f4560e129d72e4339823129171c/rpds_py-0.22.3-cp313-cp313t-manylinux_2_17_x86_64.manylinux2014_x86_64.whl", hash = "sha256:f612463ac081803f243ff13cccc648578e2279295048f2a8d5eb430af2bae6e3", size = 383146 },
    { url = "https://files.pythonhosted.org/packages/4d/45/630327addb1d17173adcf4af01336fd0ee030c04798027dfcb50106001e0/rpds_py-0.22.3-cp313-cp313t-manylinux_2_5_i686.manylinux1_i686.whl", hash = "sha256:f73d3fef726b3243a811121de45193c0ca75f6407fe66f3f4e183c983573e130", size = 408294 },
    { url = "https://files.pythonhosted.org/packages/5f/ef/8efb3373cee54ea9d9980b772e5690a0c9e9214045a4e7fa35046e399fee/rpds_py-0.22.3-cp313-cp313t-musllinux_1_2_aarch64.whl", hash = "sha256:3f21f0495edea7fdbaaa87e633a8689cd285f8f4af5c869f27bc8074638ad69c", size = 556345 },
    { url = "https://files.pythonhosted.org/packages/54/01/151d3b9ef4925fc8f15bfb131086c12ec3c3d6dd4a4f7589c335bf8e85ba/rpds_py-0.22.3-cp313-cp313t-musllinux_1_2_i686.whl", hash = "sha256:1e9663daaf7a63ceccbbb8e3808fe90415b0757e2abddbfc2e06c857bf8c5e2b", size = 582292 },
    { url = "https://files.pythonhosted.org/packages/30/89/35fc7a6cdf3477d441c7aca5e9bbf5a14e0f25152aed7f63f4e0b141045d/rpds_py-0.22.3-cp313-cp313t-musllinux_1_2_x86_64.whl", hash = "sha256:a76e42402542b1fae59798fab64432b2d015ab9d0c8c47ba7addddbaf7952333", size = 553855 },
    { url = "https://files.pythonhosted.org/packages/8f/e0/830c02b2457c4bd20a8c5bb394d31d81f57fbefce2dbdd2e31feff4f7003/rpds_py-0.22.3-cp313-cp313t-win32.whl", hash = "sha256:69803198097467ee7282750acb507fba35ca22cc3b85f16cf45fb01cb9097730", size = 219100 },
    { url = "https://files.pythonhosted.org/packages/f8/30/7ac943f69855c2db77407ae363484b915d861702dbba1aa82d68d57f42be/rpds_py-0.22.3-cp313-cp313t-win_amd64.whl", hash = "sha256:f5cf2a0c2bdadf3791b5c205d55a37a54025c6e18a71c71f82bb536cf9a454bf", size = 233794 },
]

[[package]]
name = "shellingham"
version = "1.5.4"
source = { registry = "https://pypi.org/simple" }
sdist = { url = "https://files.pythonhosted.org/packages/58/15/8b3609fd3830ef7b27b655beb4b4e9c62313a4e8da8c676e142cc210d58e/shellingham-1.5.4.tar.gz", hash = "sha256:8dbca0739d487e5bd35ab3ca4b36e11c4078f3a234bfce294b0a0291363404de", size = 10310 }
wheels = [
    { url = "https://files.pythonhosted.org/packages/e0/f9/0595336914c5619e5f28a1fb793285925a8cd4b432c9da0a987836c7f822/shellingham-1.5.4-py2.py3-none-any.whl", hash = "sha256:7ecfff8f2fd72616f7481040475a65b2bf8af90a56c89140852d1120324e8686", size = 9755 },
]

[[package]]
name = "six"
version = "1.17.0"
source = { registry = "https://pypi.org/simple" }
sdist = { url = "https://files.pythonhosted.org/packages/94/e7/b2c673351809dca68a0e064b6af791aa332cf192da575fd474ed7d6f16a2/six-1.17.0.tar.gz", hash = "sha256:ff70335d468e7eb6ec65b95b99d3a2836546063f63acc5171de367e834932a81", size = 34031 }
wheels = [
    { url = "https://files.pythonhosted.org/packages/b7/ce/149a00dd41f10bc29e5921b496af8b574d8413afcd5e30dfa0ed46c2cc5e/six-1.17.0-py2.py3-none-any.whl", hash = "sha256:4721f391ed90541fddacab5acf947aa0d3dc7d27b2e1e8eda2be8970586c3274", size = 11050 },
]

[[package]]
name = "stack-data"
version = "0.6.3"
source = { registry = "https://pypi.org/simple" }
dependencies = [
    { name = "asttokens" },
    { name = "executing" },
    { name = "pure-eval" },
]
sdist = { url = "https://files.pythonhosted.org/packages/28/e3/55dcc2cfbc3ca9c29519eb6884dd1415ecb53b0e934862d3559ddcb7e20b/stack_data-0.6.3.tar.gz", hash = "sha256:836a778de4fec4dcd1dcd89ed8abff8a221f58308462e1c4aa2a3cf30148f0b9", size = 44707 }
wheels = [
    { url = "https://files.pythonhosted.org/packages/f1/7b/ce1eafaf1a76852e2ec9b22edecf1daa58175c090266e9f6c64afcd81d91/stack_data-0.6.3-py3-none-any.whl", hash = "sha256:d5558e0c25a4cb0853cddad3d77da9891a08cb85dd9f9f91b9f8cd66e511e695", size = 24521 },
]

[[package]]
name = "traitlets"
version = "5.14.3"
source = { registry = "https://pypi.org/simple" }
sdist = { url = "https://files.pythonhosted.org/packages/eb/79/72064e6a701c2183016abbbfedaba506d81e30e232a68c9f0d6f6fcd1574/traitlets-5.14.3.tar.gz", hash = "sha256:9ed0579d3502c94b4b3732ac120375cda96f923114522847de4b3bb98b96b6b7", size = 161621 }
wheels = [
    { url = "https://files.pythonhosted.org/packages/00/c0/8f5d070730d7836adc9c9b6408dec68c6ced86b304a9b26a14df072a6e8c/traitlets-5.14.3-py3-none-any.whl", hash = "sha256:b74e89e397b1ed28cc831db7aea759ba6640cb3de13090ca145426688ff1ac4f", size = 85359 },
]

[[package]]
name = "typer"
version = "0.15.1"
source = { registry = "https://pypi.org/simple" }
dependencies = [
    { name = "click" },
    { name = "rich" },
    { name = "shellingham" },
    { name = "typing-extensions" },
]
sdist = { url = "https://files.pythonhosted.org/packages/cb/ce/dca7b219718afd37a0068f4f2530a727c2b74a8b6e8e0c0080a4c0de4fcd/typer-0.15.1.tar.gz", hash = "sha256:a0588c0a7fa68a1978a069818657778f86abe6ff5ea6abf472f940a08bfe4f0a", size = 99789 }
wheels = [
    { url = "https://files.pythonhosted.org/packages/d0/cc/0a838ba5ca64dc832aa43f727bd586309846b0ffb2ce52422543e6075e8a/typer-0.15.1-py3-none-any.whl", hash = "sha256:7994fb7b8155b64d3402518560648446072864beefd44aa2dc36972a5972e847", size = 44908 },
]

[[package]]
name = "typing-extensions"
version = "4.12.2"
source = { registry = "https://pypi.org/simple" }
sdist = { url = "https://files.pythonhosted.org/packages/df/db/f35a00659bc03fec321ba8bce9420de607a1d37f8342eee1863174c69557/typing_extensions-4.12.2.tar.gz", hash = "sha256:1a7ead55c7e559dd4dee8856e3a88b41225abfe1ce8df57b7c13915fe121ffb8", size = 85321 }
wheels = [
    { url = "https://files.pythonhosted.org/packages/26/9f/ad63fc0248c5379346306f8668cda6e2e2e9c95e01216d2b8ffd9ff037d0/typing_extensions-4.12.2-py3-none-any.whl", hash = "sha256:04e5ca0351e0f3f85c6853954072df659d0d13fac324d0072316b67d7794700d", size = 37438 },
]

[[package]]
name = "tzdata"
version = "2024.2"
source = { registry = "https://pypi.org/simple" }
sdist = { url = "https://files.pythonhosted.org/packages/e1/34/943888654477a574a86a98e9896bae89c7aa15078ec29f490fef2f1e5384/tzdata-2024.2.tar.gz", hash = "sha256:7d85cc416e9382e69095b7bdf4afd9e3880418a2413feec7069d533d6b4e31cc", size = 193282 }
wheels = [
    { url = "https://files.pythonhosted.org/packages/a6/ab/7e5f53c3b9d14972843a647d8d7a853969a58aecc7559cb3267302c94774/tzdata-2024.2-py2.py3-none-any.whl", hash = "sha256:a48093786cdcde33cad18c2555e8532f34422074448fbc874186f0abd79565cd", size = 346586 },
]

[[package]]
name = "urllib3"
version = "2.3.0"
source = { registry = "https://pypi.org/simple" }
sdist = { url = "https://files.pythonhosted.org/packages/aa/63/e53da845320b757bf29ef6a9062f5c669fe997973f966045cb019c3f4b66/urllib3-2.3.0.tar.gz", hash = "sha256:f8c5449b3cf0861679ce7e0503c7b44b5ec981bec0d1d3795a07f1ba96f0204d", size = 307268 }
wheels = [
    { url = "https://files.pythonhosted.org/packages/c8/19/4ec628951a74043532ca2cf5d97b7b14863931476d117c471e8e2b1eb39f/urllib3-2.3.0-py3-none-any.whl", hash = "sha256:1cee9ad369867bfdbbb48b7dd50374c0967a0bb7710050facf0dd6911440e3df", size = 128369 },
]

[[package]]
name = "vega-datasets"
version = "0.9.0"
source = { registry = "https://pypi.org/simple" }
dependencies = [
    { name = "pandas" },
]
sdist = { url = "https://files.pythonhosted.org/packages/8f/a0/ce608d9a5b82fce2ebaa2311136b1e1d1dc2807f501bbdfa56bd174fff76/vega_datasets-0.9.0.tar.gz", hash = "sha256:9dbe9834208e8ec32ab44970df315de9102861e4cda13d8e143aab7a80d93fc0", size = 215013 }
wheels = [
    { url = "https://files.pythonhosted.org/packages/e6/9f/ca52771fe972e0dcc5167fedb609940e01516066938ff2ee28b273ae4f29/vega_datasets-0.9.0-py3-none-any.whl", hash = "sha256:3d7c63917be6ca9b154b565f4779a31fedce57b01b5b9d99d8a34a7608062a1d", size = 210822 },
]

[[package]]
name = "vegafusion"
version = "2.0.1"
source = { registry = "https://pypi.org/simple" }
dependencies = [
    { name = "arro3-core" },
    { name = "narwhals" },
    { name = "packaging" },
]
sdist = { url = "https://files.pythonhosted.org/packages/38/a3/7cb762181a2118ab8943d12f1f8a9f85ad0236e399f1b1bdfd0fe471aa6a/vegafusion-2.0.1.tar.gz", hash = "sha256:2d7c41844643beaaab43af46f5cffeb44a963db2d75ecaa267f652f4e716988d", size = 6721316 }
wheels = [
    { url = "https://files.pythonhosted.org/packages/53/82/6d99eca345220d9fee23913394bae07ddf45029d3366e649d1b5dddb111e/vegafusion-2.0.1-cp39-abi3-macosx_10_12_x86_64.whl", hash = "sha256:dcec2f97c564276d429ff1d0ba6f9f5b254089703d909479307c0971b1a46d99", size = 20604733 },
    { url = "https://files.pythonhosted.org/packages/e3/25/c78aa5b7bd72eec2724071a4b6daba89e1c076746144c3b9c8e54a63a8ee/vegafusion-2.0.1-cp39-abi3-macosx_11_0_arm64.whl", hash = "sha256:21be9d05dd65bd5f9c0077ccef117818280cc807568bd54661ed0b414d440664", size = 18949783 },
    { url = "https://files.pythonhosted.org/packages/0c/a0/31bb67d9fb03fd4d4596f32ee3c1838ec75514f910e11a51769c3ba656bf/vegafusion-2.0.1-cp39-abi3-manylinux_2_17_x86_64.manylinux2014_x86_64.whl", hash = "sha256:58c02357aa1f4d8fe526546f8d175d3befc7abcb3347948c8d21a3e2bd68ddba", size = 21679790 },
    { url = "https://files.pythonhosted.org/packages/2a/79/8a8adc84b91b163addd0d018e2d9eb7a98e1e7576afe54a800025e07c0f5/vegafusion-2.0.1-cp39-abi3-manylinux_2_28_aarch64.whl", hash = "sha256:36cb84020726ffaba92a235e23b048bc49c1736f90fc8f44bb5cdf00b75a7b15", size = 20457099 },
    { url = "https://files.pythonhosted.org/packages/71/8f/0c927a5840938132666dce7f997600644efd0448a6ed046ef4d7cc0c7f50/vegafusion-2.0.1-cp39-abi3-win_amd64.whl", hash = "sha256:f1b1240b80c860a0d384fadcf33ecfce39e70a33eb565222f6e9c5d42cbf55f5", size = 21234505 },
]

[[package]]
name = "virtualenv"
version = "20.28.0"
source = { registry = "https://pypi.org/simple" }
dependencies = [
    { name = "distlib" },
    { name = "filelock" },
    { name = "platformdirs" },
]
sdist = { url = "https://files.pythonhosted.org/packages/bf/75/53316a5a8050069228a2f6d11f32046cfa94fbb6cc3f08703f59b873de2e/virtualenv-20.28.0.tar.gz", hash = "sha256:2c9c3262bb8e7b87ea801d715fae4495e6032450c71d2309be9550e7364049aa", size = 7650368 }
wheels = [
    { url = "https://files.pythonhosted.org/packages/10/f9/0919cf6f1432a8c4baa62511f8f8da8225432d22e83e3476f5be1a1edc6e/virtualenv-20.28.0-py3-none-any.whl", hash = "sha256:23eae1b4516ecd610481eda647f3a7c09aea295055337331bb4e6892ecce47b0", size = 4276702 },
]

[[package]]
name = "vl-convert-python"
version = "1.7.0"
source = { registry = "https://pypi.org/simple" }
sdist = { url = "https://files.pythonhosted.org/packages/e6/f1/43803e91e12d4ab697eedc5e14029d1630daea0c81abc6321b96a31a7dc0/vl_convert_python-1.7.0.tar.gz", hash = "sha256:bc9e1f8ca0d8d3b3789c66e37cd6a8cf0a83406427d5143133346c2b5004485b", size = 4719466 }
wheels = [
    { url = "https://files.pythonhosted.org/packages/e2/1c/b0dc67d9e51eb9d14c35c79e033a680a92418edd12a3879bb50aade597a1/vl_convert_python-1.7.0-cp37-abi3-macosx_10_12_x86_64.whl", hash = "sha256:90fba4356bd621bd31e72507a55e26dd13ebe79efa784715743116109afd0d47", size = 28233538 },
    { url = "https://files.pythonhosted.org/packages/dc/50/4b8b500f0b3c0b24ef3bec01563de412e95dbf27cfe53e403e6fa8514525/vl_convert_python-1.7.0-cp37-abi3-macosx_11_0_arm64.whl", hash = "sha256:51f99c58b1d0d74126455ece7d41972740cb4430b8dfdf7e0908270eed5be32d", size = 26940338 },
    { url = "https://files.pythonhosted.org/packages/95/0f/139568d71fadcb1be697acd2ccd0b79bd1553ca833d4448312191cd33654/vl_convert_python-1.7.0-cp37-abi3-manylinux_2_17_aarch64.manylinux2014_aarch64.whl", hash = "sha256:962100d7670b9d35f9bb9745cdf590412f62f57c134b4a142340ba93a4dbddba", size = 29124271 },
    { url = "https://files.pythonhosted.org/packages/91/3c/c34e52138fa38eb6059cdb2c603ba1433decf4f97cb89e767c04a9605eff/vl_convert_python-1.7.0-cp37-abi3-manylinux_2_17_x86_64.manylinux2014_x86_64.whl", hash = "sha256:8b50c492b640abb89a54a71e2c26f0f2d2c1cedc42030cc55bcc202670334724", size = 30089941 },
    { url = "https://files.pythonhosted.org/packages/ae/e2/c4a3fff3efcfeebaab554c9c4b027e875fd339da7f619b144765353a60d1/vl_convert_python-1.7.0-cp37-abi3-win_amd64.whl", hash = "sha256:285bbadb1ce8a922c87f6e75a9544fe10a652d37bd4c1519fb93f90bab381588", size = 29796401 },
]

[[package]]
name = "wcwidth"
version = "0.2.13"
source = { registry = "https://pypi.org/simple" }
sdist = { url = "https://files.pythonhosted.org/packages/6c/63/53559446a878410fc5a5974feb13d31d78d752eb18aeba59c7fef1af7598/wcwidth-0.2.13.tar.gz", hash = "sha256:72ea0c06399eb286d978fdedb6923a9eb47e1c486ce63e9b4e64fc18303972b5", size = 101301 }
wheels = [
    { url = "https://files.pythonhosted.org/packages/fd/84/fd2ba7aafacbad3c4201d395674fc6348826569da3c0937e75505ead3528/wcwidth-0.2.13-py2.py3-none-any.whl", hash = "sha256:3da69048e4540d84af32131829ff948f1e022c1c6bdb8d6102117aac784f6859", size = 34166 },
]

[[package]]
name = "werkzeug"
version = "3.1.3"
source = { registry = "https://pypi.org/simple" }
dependencies = [
    { name = "markupsafe" },
]
sdist = { url = "https://files.pythonhosted.org/packages/9f/69/83029f1f6300c5fb2471d621ab06f6ec6b3324685a2ce0f9777fd4a8b71e/werkzeug-3.1.3.tar.gz", hash = "sha256:60723ce945c19328679790e3282cc758aa4a6040e4bb330f53d30fa546d44746", size = 806925 }
wheels = [
    { url = "https://files.pythonhosted.org/packages/52/24/ab44c871b0f07f491e5d2ad12c9bd7358e527510618cb1b803a88e986db1/werkzeug-3.1.3-py3-none-any.whl", hash = "sha256:54b78bf3716d19a65be4fceccc0d1d7b89e608834989dfae50ea87564639213e", size = 224498 },
<<<<<<< HEAD
]

[[package]]
name = "widgetsnbextension"
version = "4.0.13"
source = { registry = "https://pypi.org/simple" }
sdist = { url = "https://files.pythonhosted.org/packages/56/fc/238c424fd7f4ebb25f8b1da9a934a3ad7c848286732ae04263661eb0fc03/widgetsnbextension-4.0.13.tar.gz", hash = "sha256:ffcb67bc9febd10234a362795f643927f4e0c05d9342c727b65d2384f8feacb6", size = 1164730 }
wheels = [
    { url = "https://files.pythonhosted.org/packages/21/02/88b65cc394961a60c43c70517066b6b679738caf78506a5da7b88ffcb643/widgetsnbextension-4.0.13-py3-none-any.whl", hash = "sha256:74b2692e8500525cc38c2b877236ba51d34541e6385eeed5aec15a70f88a6c71", size = 2335872 },
]

[[package]]
name = "xyzservices"
version = "2024.9.0"
source = { registry = "https://pypi.org/simple" }
sdist = { url = "https://files.pythonhosted.org/packages/a0/16/ae87cbd2d6bfc40a419077521c35aadf5121725b7bee3d7c51b56f50958b/xyzservices-2024.9.0.tar.gz", hash = "sha256:68fb8353c9dbba4f1ff6c0f2e5e4e596bb9e1db7f94f4f7dfbcb26e25aa66fde", size = 1131900 }
wheels = [
    { url = "https://files.pythonhosted.org/packages/4c/d3/e07ce413d16ef64e885bea37551eac4c5ca3ddd440933f9c94594273d0d9/xyzservices-2024.9.0-py3-none-any.whl", hash = "sha256:776ae82b78d6e5ca63dd6a94abb054df8130887a4a308473b54a6bd364de8644", size = 85130 },
=======
>>>>>>> 9edb69f6
]<|MERGE_RESOLUTION|>--- conflicted
+++ resolved
@@ -193,19 +193,13 @@
 version = "0.1.0"
 source = { virtual = "." }
 dependencies = [
-<<<<<<< HEAD
     { name = "altair", extra = ["all"] },
-=======
->>>>>>> 9edb69f6
     { name = "azure-identity" },
     { name = "azure-storage-blob" },
     { name = "duckdb" },
     { name = "flask" },
     { name = "gunicorn" },
-<<<<<<< HEAD
     { name = "numpy" },
-=======
->>>>>>> 9edb69f6
     { name = "polars" },
     { name = "pyarrow" },
     { name = "rich" },
@@ -222,19 +216,13 @@
 
 [package.metadata]
 requires-dist = [
-<<<<<<< HEAD
     { name = "altair", extras = ["all"], specifier = ">=5.5.0" },
-=======
->>>>>>> 9edb69f6
     { name = "azure-identity", specifier = ">=1.19.0" },
     { name = "azure-storage-blob", specifier = ">=12.24.0" },
     { name = "duckdb", specifier = ">=1.1.3" },
     { name = "flask", specifier = ">=3.1.0" },
     { name = "gunicorn", specifier = ">=23.0.0" },
-<<<<<<< HEAD
     { name = "numpy", specifier = ">=2.2.1" },
-=======
->>>>>>> 9edb69f6
     { name = "polars", specifier = ">=1.16.0" },
     { name = "pyarrow", specifier = ">=18.1.0" },
     { name = "rich", specifier = ">=13.9.4" },
@@ -624,7 +612,6 @@
 ]
 
 [[package]]
-<<<<<<< HEAD
 name = "jsonschema"
 version = "4.23.0"
 source = { registry = "https://pypi.org/simple" }
@@ -661,8 +648,6 @@
 ]
 
 [[package]]
-=======
->>>>>>> 9edb69f6
 name = "markdown-it-py"
 version = "3.0.0"
 source = { registry = "https://pypi.org/simple" }
@@ -1439,7 +1424,6 @@
 sdist = { url = "https://files.pythonhosted.org/packages/9f/69/83029f1f6300c5fb2471d621ab06f6ec6b3324685a2ce0f9777fd4a8b71e/werkzeug-3.1.3.tar.gz", hash = "sha256:60723ce945c19328679790e3282cc758aa4a6040e4bb330f53d30fa546d44746", size = 806925 }
 wheels = [
     { url = "https://files.pythonhosted.org/packages/52/24/ab44c871b0f07f491e5d2ad12c9bd7358e527510618cb1b803a88e986db1/werkzeug-3.1.3-py3-none-any.whl", hash = "sha256:54b78bf3716d19a65be4fceccc0d1d7b89e608834989dfae50ea87564639213e", size = 224498 },
-<<<<<<< HEAD
 ]
 
 [[package]]
@@ -1458,6 +1442,4 @@
 sdist = { url = "https://files.pythonhosted.org/packages/a0/16/ae87cbd2d6bfc40a419077521c35aadf5121725b7bee3d7c51b56f50958b/xyzservices-2024.9.0.tar.gz", hash = "sha256:68fb8353c9dbba4f1ff6c0f2e5e4e596bb9e1db7f94f4f7dfbcb26e25aa66fde", size = 1131900 }
 wheels = [
     { url = "https://files.pythonhosted.org/packages/4c/d3/e07ce413d16ef64e885bea37551eac4c5ca3ddd440933f9c94594273d0d9/xyzservices-2024.9.0-py3-none-any.whl", hash = "sha256:776ae82b78d6e5ca63dd6a94abb054df8130887a4a308473b54a6bd364de8644", size = 85130 },
-=======
->>>>>>> 9edb69f6
 ]